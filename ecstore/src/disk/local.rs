--- conflicted
+++ resolved
@@ -19,20 +19,16 @@
 use time::OffsetDateTime;
 use tokio::fs::{self, File};
 use tokio::io::ErrorKind;
-<<<<<<< HEAD
 use tokio::sync::Mutex;
 use tracing::{debug, warn};
-=======
-use tracing::{debug, error, warn};
->>>>>>> dc6f485a
 use uuid::Uuid;
 
 #[derive(Debug)]
 pub struct FormatInfo {
     pub id: Option<Uuid>,
-    pub data: Vec<u8>,
-    pub file_info: Option<Metadata>,
-    pub last_check: Option<OffsetDateTime>,
+    pub _data: Vec<u8>,
+    pub _file_info: Option<Metadata>,
+    pub _last_check: Option<OffsetDateTime>,
 }
 
 impl FormatInfo {}
@@ -83,9 +79,9 @@
 
         let format_info = FormatInfo {
             id,
-            data: format_data,
-            file_info: format_meta,
-            last_check: format_last_check,
+            _data: format_data,
+            _file_info: format_meta,
+            _last_check: format_last_check,
         };
 
         let disk = Self {
@@ -226,7 +222,7 @@
         } else {
             if delete_path.is_dir() {
                 if let Err(err) = fs::remove_dir(&delete_path).await {
-                    error!("remove_dir err {:?} when {:?}", &err, &delete_path);
+                    debug!("remove_dir err {:?} when {:?}", &err, &delete_path);
                     match err.kind() {
                         ErrorKind::NotFound => (),
                         // ErrorKind::DirectoryNotEmpty => (),
@@ -240,7 +236,7 @@
                 }
             } else {
                 if let Err(err) = fs::remove_file(&delete_path).await {
-                    error!("remove_file err {:?} when {:?}", &err, &delete_path);
+                    debug!("remove_file err {:?} when {:?}", &err, &delete_path);
                     match err.kind() {
                         ErrorKind::NotFound => (),
                         _ => {
