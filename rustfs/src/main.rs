mod config;
mod grpc;
mod service;
mod storage;

use clap::Parser;
use common::error::{Error, Result};
use ecstore::{
    endpoints::EndpointServerPools,
    store::{init_local_disks, update_erasure_type, ECStore},
};
use grpc::make_server;
use hyper_util::{
    rt::{TokioExecutor, TokioIo},
    server::conn::auto::Builder as ConnBuilder,
    service::TowerToHyperService,
};
use protos::proto_gen::node_service::node_service_server::NodeServiceServer;
use s3s::{auth::SimpleAuth, service::S3ServiceBuilder};
use service::hybrid;
use std::{io::IsTerminal, net::SocketAddr, str::FromStr};
use tokio::net::TcpListener;
<<<<<<< HEAD
use tonic::{metadata::MetadataValue, Request, Status};
use tracing::{debug, info, warn};
=======
use tracing::{debug, info};
>>>>>>> cef6a583
use tracing_error::ErrorLayer;
use tracing_subscriber::{fmt, layer::SubscriberExt, util::SubscriberInitExt};

fn setup_tracing() {
    use tracing_subscriber::EnvFilter;

    let env_filter = EnvFilter::from_default_env();
    let enable_color = std::io::stdout().is_terminal();

    let subscriber = fmt()
        .pretty()
        .with_env_filter(env_filter)
        .with_ansi(enable_color)
        .finish()
        .with(ErrorLayer::default());

    subscriber.try_init().expect("failed to set global default subscriber");
}

fn check_auth(req: Request<()>) -> Result<Request<()>, Status> {
    let token: MetadataValue<_> = "rustfs rpc".parse().unwrap();

    match req.metadata().get("authorization") {
        Some(t) if token == t => Ok(req),
        _ => Err(Status::unauthenticated("No valid auth token")),
    }
}

fn main() -> Result<()> {
    //解析获得到的参数
    let opt = config::Opt::parse();

    //设置trace
    setup_tracing();

    //运行参数
    run(opt)
}

#[tokio::main]
async fn run(opt: config::Opt) -> Result<()> {
    debug!("opt: {:?}", &opt);

    //监听地址,端口从参数中获取
    let listener = TcpListener::bind(opt.address.clone()).await?;
    //获取监听地址
    let local_addr: SocketAddr = listener.local_addr()?;

    // let mut domain_name = {
    //     netif::up()?
    //         .map(|x| x.address().to_owned())
    //         .filter(|v| v.is_ipv4())
    //         // .filter(|v| v.is_ipv4() && !v.is_loopback() && !v.is_unspecified())
    //         .map(|v| format!("{}", v))
    //         .next()
    //         .and_then(|ip| {
    //             if let SocketAddr::V4(ipv4) = local_addr {
    //                 Some(format!("{}:{}", ip, ipv4.port()))
    //             } else {
    //                 None
    //             }
    //         })
    // };

    // 用于rpc
    let (endpoint_pools, setup_type) = EndpointServerPools::from_volumes(opt.address.clone().as_str(), opt.volumes.clone())
        .map_err(|err| Error::from_string(err.to_string()))?;

    update_erasure_type(setup_type).await;

    // 初始化本地磁盘
    init_local_disks(endpoint_pools.clone())
        .await
        .map_err(|err| Error::from_string(err.to_string()))?;

    // Setup S3 service
    // 本项目使用s3s库来实现s3服务
    let service = {
        // let mut b = S3ServiceBuilder::new(storage::ecfs::FS::new(opt.address.clone(), endpoint_pools).await?);
        let mut b = S3ServiceBuilder::new(storage::ecfs::FS::new());
        //设置AK和SK
        //其中部份内容从config配置文件中读取
        let mut access_key = String::from_str(config::DEFAULT_ACCESS_KEY).unwrap();
        let mut secret_key = String::from_str(config::DEFAULT_SECRET_KEY).unwrap();

        // Enable authentication
        if let (Some(ak), Some(sk)) = (opt.access_key, opt.secret_key) {
            access_key = ak;
            secret_key = sk;
        }
        //显示info信息
        info!("authentication is enabled {}, {}", &access_key, &secret_key);
        b.set_auth(SimpleAuth::from_single(access_key, secret_key));

        // Enable parsing virtual-hosted-style requests
        if let Some(dm) = opt.domain_name {
            info!("virtual-hosted-style requests are enabled use domain_name {}", &dm);
            b.set_base_domain(dm);
        }

        // if domain_name.is_some() {
        //     info!(
        //         "virtual-hosted-style requests are enabled use domain_name {}",
        //         domain_name.as_ref().unwrap()
        //     );
        //     b.set_base_domain(domain_name.unwrap());
        // }

        b.build()
    };

    let rpc_service = NodeServiceServer::with_interceptor(make_server(), check_auth);

    tokio::spawn(async move {
        let hyper_service = service.into_shared();

        let hybrid_service = TowerToHyperService::new(hybrid(hyper_service, rpc_service));

        let http_server = ConnBuilder::new(TokioExecutor::new());
        let mut ctrl_c = std::pin::pin!(tokio::signal::ctrl_c());
        let graceful = hyper_util::server::graceful::GracefulShutdown::new();
        info!("server is running at http://{local_addr}");

        loop {
            let (socket, _) = tokio::select! {
                res =  listener.accept() => {
                    match res {
                        Ok(conn) => conn,
                        Err(err) => {
                            tracing::error!("error accepting connection: {err}");
                            continue;
                        }
                    }
                }
                _ = ctrl_c.as_mut() => {
                    break;
                }
            };

            let conn = http_server.serve_connection(TokioIo::new(socket), hybrid_service.clone());
            let conn = graceful.watch(conn.into_owned());
            tokio::spawn(async move {
                let _ = conn.await;
            });
        }

        tokio::select! {
            () = graceful.shutdown() => {
                 tracing::debug!("Gracefully shutdown!");
            },
            () = tokio::time::sleep(std::time::Duration::from_secs(10)) => {
                 tracing::debug!("Waited 10 seconds for graceful shutdown, aborting...");
            }
        }
    });

    // init store
<<<<<<< HEAD
    ECStore::new(opt.address.clone(), endpoint_pools.clone())
        .await
        .map_err(|err| Error::from_string(err.to_string()))?;
    warn!(" init store success!");
=======
    ECStore::new(opt.address.clone(), endpoint_pools.clone()).await?;
    info!(" init store success!");
>>>>>>> cef6a583

    tokio::select! {
        _ = tokio::signal::ctrl_c() => {

        }
    }

    info!("server is stopped");
    Ok(())
}<|MERGE_RESOLUTION|>--- conflicted
+++ resolved
@@ -20,12 +20,8 @@
 use service::hybrid;
 use std::{io::IsTerminal, net::SocketAddr, str::FromStr};
 use tokio::net::TcpListener;
-<<<<<<< HEAD
 use tonic::{metadata::MetadataValue, Request, Status};
-use tracing::{debug, info, warn};
-=======
 use tracing::{debug, info};
->>>>>>> cef6a583
 use tracing_error::ErrorLayer;
 use tracing_subscriber::{fmt, layer::SubscriberExt, util::SubscriberInitExt};
 
@@ -183,15 +179,10 @@
     });
 
     // init store
-<<<<<<< HEAD
     ECStore::new(opt.address.clone(), endpoint_pools.clone())
         .await
         .map_err(|err| Error::from_string(err.to_string()))?;
-    warn!(" init store success!");
-=======
-    ECStore::new(opt.address.clone(), endpoint_pools.clone()).await?;
     info!(" init store success!");
->>>>>>> cef6a583
 
     tokio::select! {
         _ = tokio::signal::ctrl_c() => {
