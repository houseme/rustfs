use std::{
    collections::HashMap,
    error::Error,
    io::{Cursor, ErrorKind},
    pin::Pin,
};

use ecstore::{
    admin_server_info::get_local_server_property,
    bucket::{metadata::load_bucket_metadata, metadata_sys},
    disk::{
        DeleteOptions, DiskAPI, DiskInfoOptions, DiskStore, FileInfoVersions, ReadMultipleReq, ReadOptions, Reader,
        UpdateMetadataOpts,
    },
    erasure::Writer,
    error::Error as EcsError,
    heal::{
        data_usage_cache::DataUsageCache,
        heal_commands::{get_local_background_heal_status, HealOpts},
    },
    metrics_realtime::{collect_local_metrics, CollectMetricsOpts, MetricType},
    new_object_layer_fn,
    peer::{LocalPeerS3Client, PeerS3Client},
    store::{all_local_disk_path, find_local_disk},
    store_api::{BucketOptions, DeleteBucketOptions, FileInfo, MakeBucketOptions, StorageAPI},
};
use futures::{Stream, StreamExt};
use futures_util::future::join_all;
use lock::{lock_args::LockArgs, Locker, GLOBAL_LOCAL_SERVER};

use common::globals::GLOBAL_Local_Node_Name;
<<<<<<< HEAD
use ecstore::disk::error::is_err_eof;
use ecstore::metacache::writer::MetacacheReader;
=======
use ecstore::store_err::StorageError;
use ecstore::utils::{err_to_proto_err, error_to_u32};
>>>>>>> 037ea961
use madmin::health::{
    get_cpus, get_mem_info, get_os_info, get_partitions, get_proc_info, get_sys_config, get_sys_errors, get_sys_services,
};
use madmin::net::get_net_info;
use protos::{
    models::{PingBody, PingBodyBuilder},
    proto_gen::node_service::{node_service_server::NodeService as Node, Error as Proto_Error, *},
};
use rmp_serde::{Deserializer, Serializer};
use serde::{Deserialize, Serialize};
use tokio::spawn;
use tokio::sync::mpsc;
use tokio_stream::wrappers::ReceiverStream;
use tonic::{Request, Response, Status, Streaming};
use tracing::{debug, error, info};

type ResponseStream<T> = Pin<Box<dyn Stream<Item = Result<T, tonic::Status>> + Send>>;

fn match_for_io_error(err_status: &Status) -> Option<&std::io::Error> {
    let mut err: &(dyn Error + 'static) = err_status;

    loop {
        if let Some(io_err) = err.downcast_ref::<std::io::Error>() {
            return Some(io_err);
        }

        // h2::Error do not expose std::io::Error with `source()`
        // https://github.com/hyperium/h2/pull/462
        if let Some(h2_err) = err.downcast_ref::<h2::Error>() {
            if let Some(io_err) = h2_err.get_io() {
                return Some(io_err);
            }
        }

        err = match err.source() {
            Some(err) => err,
            None => return None,
        };
    }
}

#[derive(Debug)]
pub struct NodeService {
    local_peer: LocalPeerS3Client,
}

pub fn make_server() -> NodeService {
    let local_peer = LocalPeerS3Client::new(None, None);
    NodeService { local_peer }
}

impl NodeService {
    async fn find_disk(&self, disk_path: &String) -> Option<DiskStore> {
        find_local_disk(disk_path).await
    }

    async fn all_disk(&self) -> Vec<String> {
        all_local_disk_path().await
    }
}

#[tonic::async_trait]
impl Node for NodeService {
    async fn ping(&self, request: Request<PingRequest>) -> Result<Response<PingResponse>, Status> {
        debug!("PING");

        let ping_req = request.into_inner();
        let ping_body = flatbuffers::root::<PingBody>(&ping_req.body);
        if let Err(e) = ping_body {
            error!("{}", e);
        } else {
            info!("ping_req:body(flatbuffer): {:?}", ping_body);
        }

        let mut fbb = flatbuffers::FlatBufferBuilder::new();
        let payload = fbb.create_vector(b"hello, caller");

        let mut builder = PingBodyBuilder::new(&mut fbb);
        builder.add_payload(payload);
        let root = builder.finish();
        fbb.finish(root, None);

        let finished_data = fbb.finished_data();

        Ok(tonic::Response::new(PingResponse {
            version: 1,
            body: finished_data.to_vec(),
        }))
    }

    async fn heal_bucket(&self, request: Request<HealBucketRequest>) -> Result<Response<HealBucketResponse>, Status> {
        debug!("heal bucket");
        let request = request.into_inner();
        let options = match serde_json::from_str::<HealOpts>(&request.options) {
            Ok(options) => options,
            Err(err) => {
                return Ok(tonic::Response::new(HealBucketResponse {
                    success: false,
                    error: Some(err_to_proto_err(
                        &EcsError::new(StorageError::InvalidArgument(Default::default(), Default::default(), Default::default())),
                        &format!("decode HealOpts failed: {}", err),
                    )),
                }))
            }
        };

        match self.local_peer.heal_bucket(&request.bucket, &options).await {
            Ok(_) => Ok(tonic::Response::new(HealBucketResponse {
                success: true,
                error: None,
            })),

            Err(err) => Ok(tonic::Response::new(HealBucketResponse {
                success: false,
                error: Some(err_to_proto_err(&err, &format!("heal bucket failed: {}", err))),
            })),
        }
    }

    async fn list_bucket(&self, request: Request<ListBucketRequest>) -> Result<Response<ListBucketResponse>, Status> {
        debug!("list bucket");

        let request = request.into_inner();
        let options = match serde_json::from_str::<BucketOptions>(&request.options) {
            Ok(options) => options,
            Err(err) => {
                return Ok(tonic::Response::new(ListBucketResponse {
                    success: false,
                    bucket_infos: Vec::new(),
                    error: Some(err_to_proto_err(
                        &EcsError::new(StorageError::InvalidArgument(Default::default(), Default::default(), Default::default())),
                        &format!("decode BucketOptions failed: {}", err),
                    )),
                }))
            }
        };
        match self.local_peer.list_bucket(&options).await {
            Ok(bucket_infos) => {
                let bucket_infos = bucket_infos
                    .into_iter()
                    .filter_map(|bucket_info| serde_json::to_string(&bucket_info).ok())
                    .collect();
                Ok(tonic::Response::new(ListBucketResponse {
                    success: true,
                    bucket_infos,
                    error: None,
                }))
            }

            Err(err) => Ok(tonic::Response::new(ListBucketResponse {
                success: false,
                bucket_infos: Vec::new(),
                error: Some(err_to_proto_err(&err, &format!("list bucket failed: {}", err))),
            })),
        }
    }

    async fn make_bucket(&self, request: Request<MakeBucketRequest>) -> Result<Response<MakeBucketResponse>, Status> {
        debug!("make bucket");

        let request = request.into_inner();
        let options = match serde_json::from_str::<MakeBucketOptions>(&request.options) {
            Ok(options) => options,
            Err(err) => {
                return Ok(tonic::Response::new(MakeBucketResponse {
                    success: false,
                    error: Some(err_to_proto_err(
                        &EcsError::new(StorageError::InvalidArgument(Default::default(), Default::default(), Default::default())),
                        &format!("decode MakeBucketOptions failed: {}", err),
                    )),
                }))
            }
        };
        match self.local_peer.make_bucket(&request.name, &options).await {
            Ok(_) => Ok(tonic::Response::new(MakeBucketResponse {
                success: true,
                error: None,
            })),
            Err(err) => Ok(tonic::Response::new(MakeBucketResponse {
                success: false,
                error: Some(err_to_proto_err(&err, &format!("make bucket failed: {}", err))),
            })),
        }
    }

    async fn get_bucket_info(&self, request: Request<GetBucketInfoRequest>) -> Result<Response<GetBucketInfoResponse>, Status> {
        debug!("get bucket info");

        let request = request.into_inner();
        let options = match serde_json::from_str::<BucketOptions>(&request.options) {
            Ok(options) => options,
            Err(err) => {
                return Ok(tonic::Response::new(GetBucketInfoResponse {
                    success: false,
                    bucket_info: String::new(),
                    error: Some(err_to_proto_err(
                        &EcsError::new(StorageError::InvalidArgument(Default::default(), Default::default(), Default::default())),
                        &format!("decode BucketOptions failed: {}", err),
                    )),
                }))
            }
        };
        match self.local_peer.get_bucket_info(&request.bucket, &options).await {
            Ok(bucket_info) => {
                let bucket_info = match serde_json::to_string(&bucket_info) {
                    Ok(bucket_info) => bucket_info,
                    Err(err) => {
                        return Ok(tonic::Response::new(GetBucketInfoResponse {
                            success: false,
                            bucket_info: String::new(),
                            error: Some(err_to_proto_err(
                                &EcsError::from_string("encode data failed"),
                                &format!("encode data failed: {}", err),
                            )),
                        }));
                    }
                };
                Ok(tonic::Response::new(GetBucketInfoResponse {
                    success: true,
                    bucket_info,
                    error: None,
                }))
            }

            Err(err) => Ok(tonic::Response::new(GetBucketInfoResponse {
                success: false,
                bucket_info: String::new(),
                error: Some(err_to_proto_err(&err, &format!("get bucket info failed: {}", err))),
            })),
        }
    }

    async fn delete_bucket(&self, request: Request<DeleteBucketRequest>) -> Result<Response<DeleteBucketResponse>, Status> {
        debug!("make bucket");

        let request = request.into_inner();
        match self
            .local_peer
            .delete_bucket(
                &request.bucket,
                &DeleteBucketOptions {
                    force: false,
                    ..Default::default()
                },
            )
            .await
        {
            Ok(_) => Ok(tonic::Response::new(DeleteBucketResponse {
                success: true,
                error: None,
            })),
            Err(err) => Ok(tonic::Response::new(DeleteBucketResponse {
                success: false,
                error: Some(err_to_proto_err(&err, &format!("delete bucket failed: {}", err))),
            })),
        }
    }

    async fn read_all(&self, request: Request<ReadAllRequest>) -> Result<Response<ReadAllResponse>, Status> {
        debug!("read all");

        let request = request.into_inner();
        if let Some(disk) = self.find_disk(&request.disk).await {
            match disk.read_all(&request.volume, &request.path).await {
                Ok(data) => Ok(tonic::Response::new(ReadAllResponse {
                    success: true,
                    data: data.to_vec(),
                    error: None,
                })),
                Err(err) => Ok(tonic::Response::new(ReadAllResponse {
                    success: false,
                    data: Vec::new(),
                    error: Some(err_to_proto_err(&err, &format!("read all failed: {}", err))),
                })),
            }
        } else {
            Ok(tonic::Response::new(ReadAllResponse {
                success: false,
                data: Vec::new(),
                error: Some(err_to_proto_err(
                    &EcsError::new(StorageError::InvalidArgument(Default::default(), Default::default(), Default::default())),
                    "can not find disk",
                )),
            }))
        }
    }

    async fn write_all(&self, request: Request<WriteAllRequest>) -> Result<Response<WriteAllResponse>, Status> {
        let request = request.into_inner();
        if let Some(disk) = self.find_disk(&request.disk).await {
            match disk.write_all(&request.volume, &request.path, request.data).await {
                Ok(_) => Ok(tonic::Response::new(WriteAllResponse {
                    success: true,
                    error: None,
                })),
                Err(err) => Ok(tonic::Response::new(WriteAllResponse {
                    success: false,
                    error: Some(err_to_proto_err(&err, &format!("write all failed: {}", err))),
                })),
            }
        } else {
            Ok(tonic::Response::new(WriteAllResponse {
                success: false,
                error: Some(err_to_proto_err(
                    &EcsError::new(StorageError::InvalidArgument(Default::default(), Default::default(), Default::default())),
                    "can not find disk",
                )),
            }))
        }
    }

    async fn delete(&self, request: Request<DeleteRequest>) -> Result<Response<DeleteResponse>, Status> {
        let request = request.into_inner();
        if let Some(disk) = self.find_disk(&request.disk).await {
            let options = match serde_json::from_str::<DeleteOptions>(&request.options) {
                Ok(options) => options,
                Err(err) => {
                    return Ok(tonic::Response::new(DeleteResponse {
                        success: false,
                        error: Some(err_to_proto_err(
                            &EcsError::new(StorageError::InvalidArgument(
                                Default::default(),
                                Default::default(),
                                Default::default(),
                            )),
                            &format!("decode DeleteOptions failed: {}", err),
                        )),
                    }));
                }
            };
            match disk.delete(&request.volume, &request.path, options).await {
                Ok(_) => Ok(tonic::Response::new(DeleteResponse {
                    success: true,
                    error: None,
                })),
                Err(err) => Ok(tonic::Response::new(DeleteResponse {
                    success: false,
                    error: Some(err_to_proto_err(&err, &format!("delete failed: {}", err))),
                })),
            }
        } else {
            Ok(tonic::Response::new(DeleteResponse {
                success: false,
                error: Some(err_to_proto_err(
                    &EcsError::new(StorageError::InvalidArgument(Default::default(), Default::default(), Default::default())),
                    "can not find disk",
                )),
            }))
        }
    }

    async fn verify_file(&self, request: Request<VerifyFileRequest>) -> Result<Response<VerifyFileResponse>, Status> {
        let request = request.into_inner();
        if let Some(disk) = self.find_disk(&request.disk).await {
            let file_info = match serde_json::from_str::<FileInfo>(&request.file_info) {
                Ok(file_info) => file_info,
                Err(err) => {
                    return Ok(tonic::Response::new(VerifyFileResponse {
                        success: false,
                        check_parts_resp: "".to_string(),
                        error: Some(err_to_proto_err(
                            &EcsError::new(StorageError::InvalidArgument(
                                Default::default(),
                                Default::default(),
                                Default::default(),
                            )),
                            &format!("decode FileInfo failed: {}", err),
                        )),
                    }));
                }
            };
            match disk.verify_file(&request.volume, &request.path, &file_info).await {
                Ok(check_parts_resp) => {
                    let check_parts_resp = match serde_json::to_string(&check_parts_resp) {
                        Ok(check_parts_resp) => check_parts_resp,
                        Err(err) => {
                            return Ok(tonic::Response::new(VerifyFileResponse {
                                success: false,
                                check_parts_resp: String::new(),
                                error: Some(err_to_proto_err(
                                    &EcsError::from_string("encode data failed"),
                                    &format!("encode data failed: {}", err),
                                )),
                            }));
                        }
                    };
                    Ok(tonic::Response::new(VerifyFileResponse {
                        success: true,
                        check_parts_resp,
                        error: None,
                    }))
                }
                Err(err) => Ok(tonic::Response::new(VerifyFileResponse {
                    success: false,
                    check_parts_resp: "".to_string(),
                    error: Some(err_to_proto_err(&err, &format!("verify file failed: {}", err))),
                })),
            }
        } else {
            Ok(tonic::Response::new(VerifyFileResponse {
                success: false,
                check_parts_resp: "".to_string(),
                error: Some(err_to_proto_err(
                    &EcsError::new(StorageError::InvalidArgument(Default::default(), Default::default(), Default::default())),
                    "can not find disk",
                )),
            }))
        }
    }

    async fn check_parts(&self, request: Request<CheckPartsRequest>) -> Result<Response<CheckPartsResponse>, Status> {
        let request = request.into_inner();
        if let Some(disk) = self.find_disk(&request.disk).await {
            let file_info = match serde_json::from_str::<FileInfo>(&request.file_info) {
                Ok(file_info) => file_info,
                Err(err) => {
                    return Ok(tonic::Response::new(CheckPartsResponse {
                        success: false,
                        check_parts_resp: "".to_string(),
                        error: Some(err_to_proto_err(
                            &EcsError::new(StorageError::InvalidArgument(
                                Default::default(),
                                Default::default(),
                                Default::default(),
                            )),
                            &format!("decode FileInfo failed: {}", err),
                        )),
                    }));
                }
            };
            match disk.verify_file(&request.volume, &request.path, &file_info).await {
                Ok(check_parts_resp) => {
                    let check_parts_resp = match serde_json::to_string(&check_parts_resp) {
                        Ok(check_parts_resp) => check_parts_resp,
                        Err(err) => {
                            return Ok(tonic::Response::new(CheckPartsResponse {
                                success: false,
                                check_parts_resp: String::new(),
                                error: Some(err_to_proto_err(
                                    &EcsError::from_string("encode data failed"),
                                    &format!("encode data failed: {}", err),
                                )),
                            }));
                        }
                    };
                    Ok(tonic::Response::new(CheckPartsResponse {
                        success: true,
                        check_parts_resp,
                        error: None,
                    }))
                }
                Err(err) => Ok(tonic::Response::new(CheckPartsResponse {
                    success: false,
                    check_parts_resp: "".to_string(),
                    error: Some(err_to_proto_err(&err, &format!("check parts failed: {}", err))),
                })),
            }
        } else {
            Ok(tonic::Response::new(CheckPartsResponse {
                success: false,
                check_parts_resp: "".to_string(),
                error: Some(err_to_proto_err(
                    &EcsError::new(StorageError::InvalidArgument(Default::default(), Default::default(), Default::default())),
                    "can not find disk",
                )),
            }))
        }
    }

    async fn rename_part(&self, request: Request<RenamePartRequst>) -> Result<Response<RenamePartResponse>, Status> {
        let request = request.into_inner();
        if let Some(disk) = self.find_disk(&request.disk).await {
            match disk
                .rename_part(
                    &request.src_volume,
                    &request.src_path,
                    &request.dst_volume,
                    &request.dst_path,
                    request.meta,
                )
                .await
            {
                Ok(_) => Ok(tonic::Response::new(RenamePartResponse {
                    success: true,
                    error: None,
                })),
                Err(err) => Ok(tonic::Response::new(RenamePartResponse {
                    success: false,
                    error: Some(err_to_proto_err(&err, &format!("rename part failed: {}", err))),
                })),
            }
        } else {
            Ok(tonic::Response::new(RenamePartResponse {
                success: false,
                error: Some(err_to_proto_err(
                    &EcsError::new(StorageError::InvalidArgument(Default::default(), Default::default(), Default::default())),
                    "can not find disk",
                )),
            }))
        }
    }

    async fn rename_file(&self, request: Request<RenameFileRequst>) -> Result<Response<RenameFileResponse>, Status> {
        let request = request.into_inner();
        if let Some(disk) = self.find_disk(&request.disk).await {
            match disk
                .rename_file(&request.src_volume, &request.src_path, &request.dst_volume, &request.dst_path)
                .await
            {
                Ok(_) => Ok(tonic::Response::new(RenameFileResponse {
                    success: true,
                    error: None,
                })),
                Err(err) => Ok(tonic::Response::new(RenameFileResponse {
                    success: false,
                    error: Some(err_to_proto_err(&err, &format!("rename file failed: {}", err))),
                })),
            }
        } else {
            Ok(tonic::Response::new(RenameFileResponse {
                success: false,
                error: Some(err_to_proto_err(
                    &EcsError::new(StorageError::InvalidArgument(Default::default(), Default::default(), Default::default())),
                    "can not find disk",
                )),
            }))
        }
    }

    async fn write(&self, request: Request<WriteRequest>) -> Result<Response<WriteResponse>, Status> {
        let request = request.into_inner();
        if let Some(disk) = self.find_disk(&request.disk).await {
            let file_writer = if request.is_append {
                disk.append_file(&request.volume, &request.path).await
            } else {
                disk.create_file("", &request.volume, &request.path, 0).await
            };

            match file_writer {
                Ok(mut file_writer) => match file_writer.write(&request.data).await {
                    Ok(_) => Ok(tonic::Response::new(WriteResponse {
                        success: true,
                        error: None,
                    })),
                    Err(err) => Ok(tonic::Response::new(WriteResponse {
                        success: false,
                        error: Some(err_to_proto_err(&err, &format!("write failed: {}", err))),
                    })),
                },
                Err(err) => Ok(tonic::Response::new(WriteResponse {
                    success: false,
                    error: Some(err_to_proto_err(&err, &format!("get writer failed: {}", err))),
                })),
            }
        } else {
            Ok(tonic::Response::new(WriteResponse {
                success: false,
                error: Some(err_to_proto_err(
                    &EcsError::new(StorageError::InvalidArgument(Default::default(), Default::default(), Default::default())),
                    "can not find disk",
                )),
            }))
        }
    }

    type WriteStreamStream = ResponseStream<WriteResponse>;
    async fn write_stream(&self, request: Request<Streaming<WriteRequest>>) -> Result<Response<Self::WriteStreamStream>, Status> {
        info!("write_stream");

        let mut in_stream = request.into_inner();
        let (tx, rx) = mpsc::channel(128);

        tokio::spawn(async move {
            let mut file_ref = None;
            while let Some(result) = in_stream.next().await {
                match result {
                    // Ok(v) => tx
                    //     .send(Ok(EchoResponse { message: v.message }))
                    //     .await
                    //     .expect("working rx"),
                    Ok(v) => {
                        match file_ref.as_ref() {
                            Some(_) => (),
                            None => {
                                if let Some(disk) = find_local_disk(&v.disk).await {
                                    let file_writer = if v.is_append {
                                        disk.append_file(&v.volume, &v.path).await
                                    } else {
                                        disk.create_file("", &v.volume, &v.path, 0).await
                                    };

                                    match file_writer {
                                        Ok(file_writer) => file_ref = Some(file_writer),
                                        Err(err) => {
                                            tx.send(Ok(WriteResponse {
                                                success: false,
                                                error: Some(err_to_proto_err(
                                                    &err,
                                                    &format!("get get file writer failed: {}", err),
                                                )),
                                            }))
                                            .await
                                            .expect("working rx");
                                            break;
                                        }
                                    }
                                } else {
                                    tx.send(Ok(WriteResponse {
                                        success: false,
                                        error: Some(err_to_proto_err(
                                            &EcsError::new(StorageError::InvalidArgument(
                                                Default::default(),
                                                Default::default(),
                                                Default::default(),
                                            )),
                                            "can not find disk",
                                        )),
                                    }))
                                    .await
                                    .expect("working rx");
                                    break;
                                }
                            }
                        };

                        match file_ref.as_mut().unwrap().write(&v.data).await {
                            Ok(_) => tx.send(Ok(WriteResponse {
                                success: true,
                                error: None,
                            })),
                            Err(err) => tx.send(Ok(WriteResponse {
                                success: false,
                                error: Some(err_to_proto_err(&err, &format!("write failed: {}", err))),
                            })),
                        }
                        .await
                        .unwrap();
                    }
                    Err(err) => {
                        if let Some(io_err) = match_for_io_error(&err) {
                            if io_err.kind() == ErrorKind::BrokenPipe {
                                // here you can handle special case when client
                                // disconnected in unexpected way
                                eprintln!("\tclient disconnected: broken pipe");
                                break;
                            }
                        }

                        match tx.send(Err(err)).await {
                            Ok(_) => (),
                            Err(_err) => break, // response was dropped
                        }
                    }
                }
            }
            println!("\tstream ended");
        });

        let out_stream = ReceiverStream::new(rx);

        Ok(tonic::Response::new(Box::pin(out_stream)))
    }

    type ReadAtStream = ResponseStream<ReadAtResponse>;
    async fn read_at(&self, request: Request<Streaming<ReadAtRequest>>) -> Result<Response<Self::ReadAtStream>, Status> {
        info!("read_at");

        let mut in_stream = request.into_inner();
        let (tx, rx) = mpsc::channel(128);

        tokio::spawn(async move {
            let mut file_ref = None;
            while let Some(result) = in_stream.next().await {
                match result {
                    Ok(v) => {
                        match file_ref.as_ref() {
                            Some(_) => (),
                            None => {
                                if let Some(disk) = find_local_disk(&v.disk).await {
                                    match disk.read_file(&v.volume, &v.path).await {
                                        Ok(file_reader) => file_ref = Some(file_reader),
                                        Err(err) => {
                                            tx.send(Ok(ReadAtResponse {
                                                success: false,
                                                data: Vec::new(),
                                                error: Some(err_to_proto_err(&err, &format!("read file failed: {}", err))),
                                                read_size: -1,
                                            }))
                                            .await
                                            .expect("working rx");
                                            break;
                                        }
                                    }
                                } else {
                                    tx.send(Ok(ReadAtResponse {
                                        success: false,
                                        data: Vec::new(),
                                        error: Some(err_to_proto_err(
                                            &EcsError::new(StorageError::InvalidArgument(
                                                Default::default(),
                                                Default::default(),
                                                Default::default(),
                                            )),
                                            "can not find disk",
                                        )),
                                        read_size: -1,
                                    }))
                                    .await
                                    .expect("working rx");
                                    break;
                                }
                            }
                        };

                        let mut data = vec![0u8; v.length.try_into().unwrap()];

                        match file_ref
                            .as_mut()
                            .unwrap()
                            .read_at(v.offset.try_into().unwrap(), &mut data)
                            .await
                        {
                            Ok(read_size) => tx.send(Ok(ReadAtResponse {
                                success: true,
                                data,
                                read_size: read_size.try_into().unwrap(),
                                error: None,
                            })),
                            Err(err) => tx.send(Ok(ReadAtResponse {
                                success: false,
                                data: Vec::new(),
                                error: Some(err_to_proto_err(&err, &format!("read at failed: {}", err))),
                                read_size: -1,
                            })),
                        }
                        .await
                        .unwrap();
                    }
                    Err(err) => {
                        if let Some(io_err) = match_for_io_error(&err) {
                            if io_err.kind() == ErrorKind::BrokenPipe {
                                // here you can handle special case when client
                                // disconnected in unexpected way
                                eprintln!("\tclient disconnected: broken pipe");
                                break;
                            }
                        }

                        match tx.send(Err(err)).await {
                            Ok(_) => (),
                            Err(_err) => break, // response was dropped
                        }
                    }
                }
            }
            println!("\tstream ended");
        });

        let out_stream = ReceiverStream::new(rx);

        Ok(tonic::Response::new(Box::pin(out_stream)))
    }

    async fn list_dir(&self, request: Request<ListDirRequest>) -> Result<Response<ListDirResponse>, Status> {
        let request = request.into_inner();
        if let Some(disk) = self.find_disk(&request.disk).await {
            match disk.list_dir("", &request.volume, "", 0).await {
                Ok(volumes) => Ok(tonic::Response::new(ListDirResponse {
                    success: true,
                    volumes,
                    error: None,
                })),
                Err(err) => Ok(tonic::Response::new(ListDirResponse {
                    success: false,
                    volumes: Vec::new(),
                    error: Some(err_to_proto_err(&err, &format!("list dir failed: {}", err))),
                })),
            }
        } else {
            Ok(tonic::Response::new(ListDirResponse {
                success: false,
                volumes: Vec::new(),
                error: Some(err_to_proto_err(
                    &EcsError::new(StorageError::InvalidArgument(Default::default(), Default::default(), Default::default())),
                    "can not find disk",
                )),
            }))
        }
    }

    type WalkDirStream = ResponseStream<WalkDirResponse>;
    async fn walk_dir(&self, request: Request<WalkDirRequest>) -> Result<Response<Self::WalkDirStream>, Status> {
        info!("walk_dir");
        let request = request.into_inner();
        let (tx, rx) = mpsc::channel(128);
        if let Some(disk) = self.find_disk(&request.disk).await {
            let mut buf = Deserializer::new(Cursor::new(request.walk_dir_options));
            let opts = match Deserialize::deserialize(&mut buf) {
                Ok(options) => options,
<<<<<<< HEAD
                Err(_) => {
                    return Err(Status::invalid_argument("invalid WalkDirOptions"));
                }
            };
            spawn(async {
                let (rd, mut wr) = tokio::io::duplex(64);
                let job1 = spawn(async move {
                    if let Err(err) = disk.walk_dir(opts, &mut wr).await {
                        println!("walk_dir err {:?}", err);
                    }
                });
                let job2 = spawn(async move {
                    let mut reader = MetacacheReader::new(rd);

                    loop {
                        match reader.peek().await {
                            Ok(res) => {
                                if let Some(info) = res {
                                    match serde_json::to_string(&info) {
                                        Ok(meta_cache_entry) => tx
                                            .send(Ok(WalkDirResponse {
                                                success: true,
                                                meta_cache_entry,
                                                error_info: None,
                                            }))
                                            .await
                                            .expect("working rx"),
                                        Err(e) => tx
                                            .send(Ok(WalkDirResponse {
                                                success: false,
                                                meta_cache_entry: "".to_string(),
                                                error_info: Some(e.to_string()),
                                            }))
                                            .await
                                            .expect("working rx"),
                                    }
                                } else {
                                    break;
                                }
                            }
                            Err(err) => {
                                if is_err_eof(&err) {
                                    break;
                                }

                                println!("get err {:?}", err);
                                break;
                            }
                        }
                    }
                });
                join_all(vec![job1, job2]).await;
            });
        } else {
            return Err(Status::invalid_argument(format!("invalid disk, all disk: {:?}", self.all_disk().await)));
=======
                Err(err) => {
                    return Ok(tonic::Response::new(WalkDirResponse {
                        success: false,
                        meta_cache_entry: Vec::new(),
                        error: Some(err_to_proto_err(
                            &EcsError::new(StorageError::InvalidArgument(
                                Default::default(),
                                Default::default(),
                                Default::default(),
                            )),
                            &format!("decode WalkDirOptions failed: {}", err),
                        )),
                    }));
                }
            };
            match disk.walk_dir(opts).await {
                Ok(entries) => {
                    let entries = entries
                        .into_iter()
                        .filter_map(|entry| serde_json::to_string(&entry).ok())
                        .collect();
                    Ok(tonic::Response::new(WalkDirResponse {
                        success: true,
                        meta_cache_entry: entries,
                        error: None,
                    }))
                }
                Err(err) => Ok(tonic::Response::new(WalkDirResponse {
                    success: false,
                    meta_cache_entry: Vec::new(),
                    error: Some(err_to_proto_err(&err, &format!("walk dir failed: {}", err))),
                })),
            }
        } else {
            Ok(tonic::Response::new(WalkDirResponse {
                success: false,
                meta_cache_entry: Vec::new(),
                error: Some(err_to_proto_err(
                    &EcsError::new(StorageError::InvalidArgument(Default::default(), Default::default(), Default::default())),
                    "can not find disk",
                )),
            }))
>>>>>>> 037ea961
        }

        let out_stream = ReceiverStream::new(rx);
        Ok(tonic::Response::new(Box::pin(out_stream)))
    }

    async fn rename_data(&self, request: Request<RenameDataRequest>) -> Result<Response<RenameDataResponse>, Status> {
        let request = request.into_inner();
        if let Some(disk) = self.find_disk(&request.disk).await {
            let file_info = match serde_json::from_str::<FileInfo>(&request.file_info) {
                Ok(file_info) => file_info,
                Err(err) => {
                    return Ok(tonic::Response::new(RenameDataResponse {
                        success: false,
                        rename_data_resp: String::new(),
                        error: Some(err_to_proto_err(
                            &EcsError::new(StorageError::InvalidArgument(
                                Default::default(),
                                Default::default(),
                                Default::default(),
                            )),
                            &format!("decode FileInfo failed: {}", err),
                        )),
                    }));
                }
            };
            match disk
                .rename_data(&request.src_volume, &request.src_path, file_info, &request.dst_volume, &request.dst_path)
                .await
            {
                Ok(rename_data_resp) => {
                    let rename_data_resp = match serde_json::to_string(&rename_data_resp) {
                        Ok(file_info) => file_info,
                        Err(err) => {
                            return Ok(tonic::Response::new(RenameDataResponse {
                                success: false,
                                rename_data_resp: String::new(),
                                error: Some(err_to_proto_err(
                                    &EcsError::from_string("encode data failed"),
                                    &format!("encode data failed: {}", err),
                                )),
                            }));
                        }
                    };
                    Ok(tonic::Response::new(RenameDataResponse {
                        success: true,
                        rename_data_resp,
                        error: None,
                    }))
                }
                Err(err) => Ok(tonic::Response::new(RenameDataResponse {
                    success: false,
                    rename_data_resp: String::new(),
                    error: Some(err_to_proto_err(&err, &format!("rename data failed: {}", err))),
                })),
            }
        } else {
            Ok(tonic::Response::new(RenameDataResponse {
                success: false,
                rename_data_resp: String::new(),
                error: Some(err_to_proto_err(
                    &EcsError::new(StorageError::InvalidArgument(Default::default(), Default::default(), Default::default())),
                    "can not find disk",
                )),
            }))
        }
    }

    async fn make_volumes(&self, request: Request<MakeVolumesRequest>) -> Result<Response<MakeVolumesResponse>, Status> {
        let request = request.into_inner();
        if let Some(disk) = self.find_disk(&request.disk).await {
            match disk.make_volumes(request.volumes.iter().map(|s| &**s).collect()).await {
                Ok(_) => Ok(tonic::Response::new(MakeVolumesResponse {
                    success: true,
                    error: None,
                })),
                Err(err) => Ok(tonic::Response::new(MakeVolumesResponse {
                    success: false,
                    error: Some(err_to_proto_err(&err, &format!("make volume failed: {}", err))),
                })),
            }
        } else {
            Ok(tonic::Response::new(MakeVolumesResponse {
                success: false,
                error: Some(err_to_proto_err(
                    &EcsError::new(StorageError::InvalidArgument(Default::default(), Default::default(), Default::default())),
                    "can not find disk",
                )),
            }))
        }
    }

    async fn make_volume(&self, request: Request<MakeVolumeRequest>) -> Result<Response<MakeVolumeResponse>, Status> {
        let request = request.into_inner();
        if let Some(disk) = self.find_disk(&request.disk).await {
            match disk.make_volume(&request.volume).await {
                Ok(_) => Ok(tonic::Response::new(MakeVolumeResponse {
                    success: true,
                    error: None,
                })),
                Err(err) => Ok(tonic::Response::new(MakeVolumeResponse {
                    success: false,
                    error: Some(err_to_proto_err(&err, &format!("make volume failed: {}", err))),
                })),
            }
        } else {
            Ok(tonic::Response::new(MakeVolumeResponse {
                success: false,
                error: Some(err_to_proto_err(
                    &EcsError::new(StorageError::InvalidArgument(Default::default(), Default::default(), Default::default())),
                    "can not find disk",
                )),
            }))
        }
    }

    async fn list_volumes(&self, request: Request<ListVolumesRequest>) -> Result<Response<ListVolumesResponse>, Status> {
        let request = request.into_inner();
        if let Some(disk) = self.find_disk(&request.disk).await {
            match disk.list_volumes().await {
                Ok(volume_infos) => {
                    let volume_infos = volume_infos
                        .into_iter()
                        .filter_map(|volume_info| serde_json::to_string(&volume_info).ok())
                        .collect();
                    Ok(tonic::Response::new(ListVolumesResponse {
                        success: true,
                        volume_infos,
                        error: None,
                    }))
                }
                Err(err) => Ok(tonic::Response::new(ListVolumesResponse {
                    success: false,
                    volume_infos: Vec::new(),
                    error: Some(err_to_proto_err(&err, &format!("list volume failed: {}", err))),
                })),
            }
        } else {
            Ok(tonic::Response::new(ListVolumesResponse {
                success: false,
                volume_infos: Vec::new(),
                error: Some(err_to_proto_err(
                    &EcsError::new(StorageError::InvalidArgument(Default::default(), Default::default(), Default::default())),
                    "can not find disk",
                )),
            }))
        }
    }

    async fn stat_volume(&self, request: Request<StatVolumeRequest>) -> Result<Response<StatVolumeResponse>, Status> {
        let request = request.into_inner();
        if let Some(disk) = self.find_disk(&request.disk).await {
            match disk.stat_volume(&request.volume).await {
                Ok(volume_info) => match serde_json::to_string(&volume_info) {
                    Ok(volume_info) => Ok(tonic::Response::new(StatVolumeResponse {
                        success: true,
                        volume_info,
                        error: None,
                    })),
                    Err(err) => Ok(tonic::Response::new(StatVolumeResponse {
                        success: false,
                        volume_info: String::new(),
                        error: Some(err_to_proto_err(
                            &EcsError::from_string("encode data failed"),
                            &format!("encode data failed: {}", err),
                        )),
                    })),
                },
                Err(err) => Ok(tonic::Response::new(StatVolumeResponse {
                    success: false,
                    volume_info: String::new(),
                    error: Some(err_to_proto_err(&err, &format!("state volume failed: {}", err))),
                })),
            }
        } else {
            Ok(tonic::Response::new(StatVolumeResponse {
                success: false,
                volume_info: String::new(),
                error: Some(err_to_proto_err(
                    &EcsError::new(StorageError::InvalidArgument(Default::default(), Default::default(), Default::default())),
                    "can not find disk",
                )),
            }))
        }
    }

    async fn delete_paths(&self, request: Request<DeletePathsRequest>) -> Result<Response<DeletePathsResponse>, Status> {
        let request = request.into_inner();
        if let Some(disk) = self.find_disk(&request.disk).await {
            let paths = request.paths.iter().map(|s| s.as_str()).collect::<Vec<&str>>();
            match disk.delete_paths(&request.volume, &paths).await {
                Ok(_) => Ok(tonic::Response::new(DeletePathsResponse {
                    success: true,
                    error: None,
                })),
                Err(err) => Ok(tonic::Response::new(DeletePathsResponse {
                    success: false,
                    error: Some(err_to_proto_err(&err, &format!("delte paths failed: {}", err))),
                })),
            }
        } else {
            Ok(tonic::Response::new(DeletePathsResponse {
                success: false,
                error: Some(err_to_proto_err(
                    &EcsError::new(StorageError::InvalidArgument(Default::default(), Default::default(), Default::default())),
                    "can not find disk",
                )),
            }))
        }
    }

    async fn update_metadata(&self, request: Request<UpdateMetadataRequest>) -> Result<Response<UpdateMetadataResponse>, Status> {
        let request = request.into_inner();
        if let Some(disk) = self.find_disk(&request.disk).await {
            let file_info = match serde_json::from_str::<FileInfo>(&request.file_info) {
                Ok(file_info) => file_info,
                Err(err) => {
                    return Ok(tonic::Response::new(UpdateMetadataResponse {
                        success: false,
                        error: Some(err_to_proto_err(
                            &EcsError::new(StorageError::InvalidArgument(
                                Default::default(),
                                Default::default(),
                                Default::default(),
                            )),
                            &format!("decode FileInfo failed: {}", err),
                        )),
                    }));
                }
            };
            let opts = match serde_json::from_str::<UpdateMetadataOpts>(&request.opts) {
                Ok(opts) => opts,
                Err(err) => {
                    return Ok(tonic::Response::new(UpdateMetadataResponse {
                        success: false,
                        error: Some(err_to_proto_err(
                            &EcsError::new(StorageError::InvalidArgument(
                                Default::default(),
                                Default::default(),
                                Default::default(),
                            )),
                            &format!("decode UpdateMetadataOpts failed: {}", err),
                        )),
                    }));
                }
            };

            match disk.update_metadata(&request.volume, &request.path, file_info, &opts).await {
                Ok(_) => Ok(tonic::Response::new(UpdateMetadataResponse {
                    success: true,
                    error: None,
                })),
                Err(err) => Ok(tonic::Response::new(UpdateMetadataResponse {
                    success: false,
                    error: Some(err_to_proto_err(&err, &format!("update metadata failed: {}", err))),
                })),
            }
        } else {
            Ok(tonic::Response::new(UpdateMetadataResponse {
                success: false,
                error: Some(err_to_proto_err(
                    &EcsError::new(StorageError::InvalidArgument(Default::default(), Default::default(), Default::default())),
                    "can not find disk",
                )),
            }))
        }
    }

    async fn write_metadata(&self, request: Request<WriteMetadataRequest>) -> Result<Response<WriteMetadataResponse>, Status> {
        let request = request.into_inner();
        if let Some(disk) = self.find_disk(&request.disk).await {
            let file_info = match serde_json::from_str::<FileInfo>(&request.file_info) {
                Ok(file_info) => file_info,
                Err(err) => {
                    return Ok(tonic::Response::new(WriteMetadataResponse {
                        success: false,
                        error: Some(err_to_proto_err(
                            &EcsError::new(StorageError::InvalidArgument(
                                Default::default(),
                                Default::default(),
                                Default::default(),
                            )),
                            &format!("decode FileInfo failed: {}", err),
                        )),
                    }));
                }
            };
            match disk.write_metadata("", &request.volume, &request.path, file_info).await {
                Ok(_) => Ok(tonic::Response::new(WriteMetadataResponse {
                    success: true,
                    error: None,
                })),
                Err(err) => Ok(tonic::Response::new(WriteMetadataResponse {
                    success: false,
                    error: Some(err_to_proto_err(&err, &format!("write metadata failed: {}", err))),
                })),
            }
        } else {
            Ok(tonic::Response::new(WriteMetadataResponse {
                success: false,
                error: Some(err_to_proto_err(
                    &EcsError::new(StorageError::InvalidArgument(Default::default(), Default::default(), Default::default())),
                    "can not find disk",
                )),
            }))
        }
    }

    async fn read_version(&self, request: Request<ReadVersionRequest>) -> Result<Response<ReadVersionResponse>, Status> {
        let request = request.into_inner();
        if let Some(disk) = self.find_disk(&request.disk).await {
            let opts = match serde_json::from_str::<ReadOptions>(&request.opts) {
                Ok(options) => options,
                Err(err) => {
                    return Ok(tonic::Response::new(ReadVersionResponse {
                        success: false,
                        file_info: String::new(),
                        error: Some(err_to_proto_err(
                            &EcsError::new(StorageError::InvalidArgument(
                                Default::default(),
                                Default::default(),
                                Default::default(),
                            )),
                            &format!("decode ReadOptions failed: {}", err),
                        )),
                    }));
                }
            };
            match disk
                .read_version("", &request.volume, &request.path, &request.version_id, &opts)
                .await
            {
                Ok(file_info) => match serde_json::to_string(&file_info) {
                    Ok(file_info) => Ok(tonic::Response::new(ReadVersionResponse {
                        success: true,
                        file_info,
                        error: None,
                    })),
                    Err(err) => Ok(tonic::Response::new(ReadVersionResponse {
                        success: false,
                        file_info: String::new(),
                        error: Some(err_to_proto_err(
                            &EcsError::from_string("encode data failed"),
                            &format!("encode data failed: {}", err),
                        )),
                    })),
                },
                Err(err) => Ok(tonic::Response::new(ReadVersionResponse {
                    success: false,
                    file_info: String::new(),
                    error: Some(err_to_proto_err(&err, &format!("read version failed: {}", err))),
                })),
            }
        } else {
            Ok(tonic::Response::new(ReadVersionResponse {
                success: false,
                file_info: String::new(),
                error: Some(err_to_proto_err(
                    &EcsError::new(StorageError::InvalidArgument(Default::default(), Default::default(), Default::default())),
                    "can not find disk",
                )),
            }))
        }
    }

    async fn read_xl(&self, request: Request<ReadXlRequest>) -> Result<Response<ReadXlResponse>, Status> {
        let request = request.into_inner();
        if let Some(disk) = self.find_disk(&request.disk).await {
            match disk.read_xl(&request.volume, &request.path, request.read_data).await {
                Ok(raw_file_info) => match serde_json::to_string(&raw_file_info) {
                    Ok(raw_file_info) => Ok(tonic::Response::new(ReadXlResponse {
                        success: true,
                        raw_file_info,
                        error: None,
                    })),
                    Err(err) => Ok(tonic::Response::new(ReadXlResponse {
                        success: false,
                        raw_file_info: String::new(),
                        error: Some(err_to_proto_err(
                            &EcsError::from_string("encode data failed"),
                            &format!("encode data failed: {}", err),
                        )),
                    })),
                },
                Err(err) => Ok(tonic::Response::new(ReadXlResponse {
                    success: false,
                    raw_file_info: String::new(),
                    error: Some(err_to_proto_err(&err, &format!("read xl failed: {}", err))),
                })),
            }
        } else {
            Ok(tonic::Response::new(ReadXlResponse {
                success: false,
                raw_file_info: String::new(),
                error: Some(err_to_proto_err(
                    &EcsError::new(StorageError::InvalidArgument(Default::default(), Default::default(), Default::default())),
                    "can not find disk",
                )),
            }))
        }
    }

    async fn delete_version(&self, request: Request<DeleteVersionRequest>) -> Result<Response<DeleteVersionResponse>, Status> {
        let request = request.into_inner();
        if let Some(disk) = self.find_disk(&request.disk).await {
            let file_info = match serde_json::from_str::<FileInfo>(&request.file_info) {
                Ok(file_info) => file_info,
                Err(err) => {
                    return Ok(tonic::Response::new(DeleteVersionResponse {
                        success: false,
                        raw_file_info: "".to_string(),
                        error: Some(err_to_proto_err(
                            &EcsError::new(StorageError::InvalidArgument(
                                Default::default(),
                                Default::default(),
                                Default::default(),
                            )),
                            &format!("decode FileInfo failed: {}", err),
                        )),
                    }));
                }
            };
            let opts = match serde_json::from_str::<DeleteOptions>(&request.opts) {
                Ok(opts) => opts,
                Err(err) => {
                    return Ok(tonic::Response::new(DeleteVersionResponse {
                        success: false,
                        raw_file_info: "".to_string(),
                        error: Some(err_to_proto_err(
                            &EcsError::new(StorageError::InvalidArgument(
                                Default::default(),
                                Default::default(),
                                Default::default(),
                            )),
                            &format!("decode DeleteOptions failed: {}", err),
                        )),
                    }));
                }
            };
            match disk
                .delete_version(&request.volume, &request.path, file_info, request.force_del_marker, opts)
                .await
            {
                Ok(raw_file_info) => match serde_json::to_string(&raw_file_info) {
                    Ok(raw_file_info) => Ok(tonic::Response::new(DeleteVersionResponse {
                        success: true,
                        raw_file_info,
                        error: None,
                    })),
                    Err(err) => Ok(tonic::Response::new(DeleteVersionResponse {
                        success: false,
                        raw_file_info: "".to_string(),
                        error: Some(err_to_proto_err(
                            &EcsError::from_string("encode data failed"),
                            &format!("encode data failed: {}", err),
                        )),
                    })),
                },
                Err(err) => Ok(tonic::Response::new(DeleteVersionResponse {
                    success: false,
                    raw_file_info: "".to_string(),
                    error: Some(err_to_proto_err(&err, &format!("read version failed: {}", err))),
                })),
            }
        } else {
            Ok(tonic::Response::new(DeleteVersionResponse {
                success: false,
                raw_file_info: "".to_string(),
                error: Some(err_to_proto_err(
                    &EcsError::new(StorageError::InvalidArgument(Default::default(), Default::default(), Default::default())),
                    "can not find disk",
                )),
            }))
        }
    }

    async fn delete_versions(&self, request: Request<DeleteVersionsRequest>) -> Result<Response<DeleteVersionsResponse>, Status> {
        let request = request.into_inner();
        if let Some(disk) = self.find_disk(&request.disk).await {
            let mut versions = Vec::with_capacity(request.versions.len());
            for version in request.versions.iter() {
                match serde_json::from_str::<FileInfoVersions>(version) {
                    Ok(version) => versions.push(version),
                    Err(err) => {
                        return Ok(tonic::Response::new(DeleteVersionsResponse {
                            success: false,
                            errors: Vec::new(),
                            error: Some(err_to_proto_err(
                                &EcsError::new(StorageError::InvalidArgument(
                                    Default::default(),
                                    Default::default(),
                                    Default::default(),
                                )),
                                &format!("decode FileInfoVersions failed: {}", err),
                            )),
                        }));
                    }
                };
            }
            let opts = match serde_json::from_str::<DeleteOptions>(&request.opts) {
                Ok(opts) => opts,
                Err(err) => {
                    return Ok(tonic::Response::new(DeleteVersionsResponse {
                        success: false,
                        errors: Vec::new(),
                        error: Some(err_to_proto_err(
                            &EcsError::new(StorageError::InvalidArgument(
                                Default::default(),
                                Default::default(),
                                Default::default(),
                            )),
                            &format!("decode DeleteOptions failed: {}", err),
                        )),
                    }));
                }
            };
            match disk.delete_versions(&request.volume, versions, opts).await {
                Ok(errors) => {
                    let errors = errors
                        .into_iter()
                        .map(|error| match error {
                            Some(e) => e.to_string(),
                            None => "".to_string(),
                        })
                        .collect();

                    Ok(tonic::Response::new(DeleteVersionsResponse {
                        success: true,
                        errors,
                        error: None,
                    }))
                }
                Err(err) => Ok(tonic::Response::new(DeleteVersionsResponse {
                    success: false,
                    errors: Vec::new(),
                    error: Some(err_to_proto_err(&err, &format!("delete version failed: {}", err))),
                })),
            }
        } else {
            Ok(tonic::Response::new(DeleteVersionsResponse {
                success: false,
                errors: Vec::new(),
                error: Some(err_to_proto_err(
                    &EcsError::new(StorageError::InvalidArgument(Default::default(), Default::default(), Default::default())),
                    "can not find disk",
                )),
            }))
        }
    }

    async fn read_multiple(&self, request: Request<ReadMultipleRequest>) -> Result<Response<ReadMultipleResponse>, Status> {
        let request = request.into_inner();
        if let Some(disk) = self.find_disk(&request.disk).await {
            let read_multiple_req = match serde_json::from_str::<ReadMultipleReq>(&request.read_multiple_req) {
                Ok(read_multiple_req) => read_multiple_req,
                Err(err) => {
                    return Ok(tonic::Response::new(ReadMultipleResponse {
                        success: false,
                        read_multiple_resps: Vec::new(),
                        error: Some(err_to_proto_err(
                            &EcsError::new(StorageError::InvalidArgument(
                                Default::default(),
                                Default::default(),
                                Default::default(),
                            )),
                            &format!("decode ReadMultipleReq failed: {}", err),
                        )),
                    }));
                }
            };
            match disk.read_multiple(read_multiple_req).await {
                Ok(read_multiple_resps) => {
                    let read_multiple_resps = read_multiple_resps
                        .into_iter()
                        .filter_map(|read_multiple_resp| serde_json::to_string(&read_multiple_resp).ok())
                        .collect();

                    Ok(tonic::Response::new(ReadMultipleResponse {
                        success: true,
                        read_multiple_resps,
                        error: None,
                    }))
                }
                Err(err) => Ok(tonic::Response::new(ReadMultipleResponse {
                    success: false,
                    read_multiple_resps: Vec::new(),
                    error: Some(err_to_proto_err(&err, &format!("read multiple failed: {}", err))),
                })),
            }
        } else {
            Ok(tonic::Response::new(ReadMultipleResponse {
                success: false,
                read_multiple_resps: Vec::new(),
                error: Some(err_to_proto_err(
                    &EcsError::new(StorageError::InvalidArgument(Default::default(), Default::default(), Default::default())),
                    "can not find disk",
                )),
            }))
        }
    }

    async fn delete_volume(&self, request: Request<DeleteVolumeRequest>) -> Result<Response<DeleteVolumeResponse>, Status> {
        let request = request.into_inner();
        if let Some(disk) = self.find_disk(&request.disk).await {
            match disk.delete_volume(&request.volume).await {
                Ok(_) => Ok(tonic::Response::new(DeleteVolumeResponse {
                    success: true,
                    error: None,
                })),
                Err(err) => Ok(tonic::Response::new(DeleteVolumeResponse {
                    success: false,
                    error: Some(err_to_proto_err(&err, &format!("delete volume failed: {}", err))),
                })),
            }
        } else {
            Ok(tonic::Response::new(DeleteVolumeResponse {
                success: false,
                error: Some(err_to_proto_err(
                    &EcsError::new(StorageError::InvalidArgument(Default::default(), Default::default(), Default::default())),
                    "can not find disk",
                )),
            }))
        }
    }

    async fn disk_info(&self, request: Request<DiskInfoRequest>) -> Result<Response<DiskInfoResponse>, Status> {
        let request = request.into_inner();
        if let Some(disk) = self.find_disk(&request.disk).await {
            let opts = match serde_json::from_str::<DiskInfoOptions>(&request.opts) {
                Ok(opts) => opts,
                Err(err) => {
                    return Ok(tonic::Response::new(DiskInfoResponse {
                        success: false,
                        disk_info: "".to_string(),
                        error: Some(err_to_proto_err(
                            &EcsError::new(StorageError::InvalidArgument(
                                Default::default(),
                                Default::default(),
                                Default::default(),
                            )),
                            &format!("decode DiskInfoOptions failed: {}", err),
                        )),
                    }));
                }
            };
            match disk.disk_info(&opts).await {
                Ok(disk_info) => match serde_json::to_string(&disk_info) {
                    Ok(disk_info) => Ok(tonic::Response::new(DiskInfoResponse {
                        success: true,
                        disk_info,
                        error: None,
                    })),
                    Err(err) => Ok(tonic::Response::new(DiskInfoResponse {
                        success: false,
                        disk_info: "".to_string(),
                        error: Some(err_to_proto_err(
                            &EcsError::from_string("encode data failed"),
                            &format!("encode data failed: {}", err),
                        )),
                    })),
                },
                Err(err) => Ok(tonic::Response::new(DiskInfoResponse {
                    success: false,
                    disk_info: "".to_string(),
                    error: Some(err_to_proto_err(&err, &format!("disk info failed: {}", err))),
                })),
            }
        } else {
            Ok(tonic::Response::new(DiskInfoResponse {
                success: false,
                disk_info: "".to_string(),
                error: Some(err_to_proto_err(
                    &EcsError::new(StorageError::InvalidArgument(Default::default(), Default::default(), Default::default())),
                    "can not find disk",
                )),
            }))
        }
    }

    type NsScannerStream = ResponseStream<NsScannerResponse>;
    async fn ns_scanner(&self, request: Request<Streaming<NsScannerRequest>>) -> Result<Response<Self::NsScannerStream>, Status> {
        info!("ns_scanner");

        let mut in_stream = request.into_inner();
        let (tx, rx) = mpsc::channel(10);

        tokio::spawn(async move {
            match in_stream.next().await {
                Some(Ok(request)) => {
                    if let Some(disk) = find_local_disk(&request.disk).await {
                        let cache = match serde_json::from_str::<DataUsageCache>(&request.cache) {
                            Ok(cache) => cache,
                            Err(err) => {
                                tx.send(Ok(NsScannerResponse {
                                    success: false,
                                    update: "".to_string(),
                                    data_usage_cache: "".to_string(),
                                    error: Some(err_to_proto_err(
                                        &EcsError::new(StorageError::InvalidArgument(
                                            Default::default(),
                                            Default::default(),
                                            Default::default(),
                                        )),
                                        &format!("decode DataUsageCache failed: {}", err),
                                    )),
                                }))
                                .await
                                .expect("working rx");
                                return;
                            }
                        };
                        let (updates_tx, mut updates_rx) = mpsc::channel(100);
                        let tx_clone = tx.clone();
                        let task = tokio::spawn(async move {
                            loop {
                                match updates_rx.recv().await {
                                    Some(update) => {
                                        let update = serde_json::to_string(&update).expect("encode failed");
                                        tx_clone
                                            .send(Ok(NsScannerResponse {
                                                success: true,
                                                update,
                                                data_usage_cache: "".to_string(),
                                                error: None,
                                            }))
                                            .await
                                            .expect("working rx");
                                    }
                                    None => return,
                                }
                            }
                        });
                        let data_usage_cache = disk.ns_scanner(&cache, updates_tx, request.scan_mode as usize, None).await;
                        let _ = task.await;
                        match data_usage_cache {
                            Ok(data_usage_cache) => {
                                let data_usage_cache = serde_json::to_string(&data_usage_cache).expect("encode failed");
                                tx.send(Ok(NsScannerResponse {
                                    success: true,
                                    update: "".to_string(),
                                    data_usage_cache,
                                    error: None,
                                }))
                                .await
                                .expect("working rx");
                            }
                            Err(err) => {
                                tx.send(Ok(NsScannerResponse {
                                    success: false,
                                    update: "".to_string(),
                                    data_usage_cache: "".to_string(),
                                    error: Some(err_to_proto_err(&err, &format!("scanner failed: {}", err))),
                                }))
                                .await
                                .expect("working rx");
                            }
                        }
                    } else {
                        tx.send(Ok(NsScannerResponse {
                            success: false,
                            update: "".to_string(),
                            data_usage_cache: "".to_string(),
                            error: Some(err_to_proto_err(
                                &EcsError::new(StorageError::InvalidArgument(
                                    Default::default(),
                                    Default::default(),
                                    Default::default(),
                                )),
                                "can not find disk",
                            )),
                        }))
                        .await
                        .expect("working rx");
                    }
                }
                _ => todo!(),
            }
        });

        let out_stream = ReceiverStream::new(rx);
        Ok(tonic::Response::new(Box::pin(out_stream)))
    }

    async fn lock(&self, request: Request<GenerallyLockRequest>) -> Result<Response<GenerallyLockResponse>, Status> {
        let request = request.into_inner();
        match &serde_json::from_str::<LockArgs>(&request.args) {
            Ok(args) => match GLOBAL_LOCAL_SERVER.write().await.lock(args).await {
                Ok(result) => Ok(tonic::Response::new(GenerallyLockResponse {
                    success: result,
                    error_info: None,
                })),
                Err(err) => Ok(tonic::Response::new(GenerallyLockResponse {
                    success: false,
                    error_info: Some(format!("can not lock, args: {}, err: {}", args, err)),
                })),
            },
            Err(err) => Ok(tonic::Response::new(GenerallyLockResponse {
                success: false,
                error_info: Some(format!("can not decode args, err: {}", err)),
            })),
        }
    }

    async fn un_lock(&self, request: Request<GenerallyLockRequest>) -> Result<Response<GenerallyLockResponse>, Status> {
        let request = request.into_inner();
        match &serde_json::from_str::<LockArgs>(&request.args) {
            Ok(args) => match GLOBAL_LOCAL_SERVER.write().await.unlock(args).await {
                Ok(result) => Ok(tonic::Response::new(GenerallyLockResponse {
                    success: result,
                    error_info: None,
                })),
                Err(err) => Ok(tonic::Response::new(GenerallyLockResponse {
                    success: false,
                    error_info: Some(format!("can not unlock, args: {}, err: {}", args, err)),
                })),
            },
            Err(err) => Ok(tonic::Response::new(GenerallyLockResponse {
                success: false,
                error_info: Some(format!("can not decode args, err: {}", err)),
            })),
        }
    }

    async fn r_lock(&self, request: Request<GenerallyLockRequest>) -> Result<Response<GenerallyLockResponse>, Status> {
        let request = request.into_inner();
        match &serde_json::from_str::<LockArgs>(&request.args) {
            Ok(args) => match GLOBAL_LOCAL_SERVER.write().await.rlock(args).await {
                Ok(result) => Ok(tonic::Response::new(GenerallyLockResponse {
                    success: result,
                    error_info: None,
                })),
                Err(err) => Ok(tonic::Response::new(GenerallyLockResponse {
                    success: false,
                    error_info: Some(format!("can not rlock, args: {}, err: {}", args, err)),
                })),
            },
            Err(err) => Ok(tonic::Response::new(GenerallyLockResponse {
                success: false,
                error_info: Some(format!("can not decode args, err: {}", err)),
            })),
        }
    }

    async fn r_un_lock(&self, request: Request<GenerallyLockRequest>) -> Result<Response<GenerallyLockResponse>, Status> {
        let request = request.into_inner();
        match &serde_json::from_str::<LockArgs>(&request.args) {
            Ok(args) => match GLOBAL_LOCAL_SERVER.write().await.runlock(args).await {
                Ok(result) => Ok(tonic::Response::new(GenerallyLockResponse {
                    success: result,
                    error_info: None,
                })),
                Err(err) => Ok(tonic::Response::new(GenerallyLockResponse {
                    success: false,
                    error_info: Some(format!("can not runlock, args: {}, err: {}", args, err)),
                })),
            },
            Err(err) => Ok(tonic::Response::new(GenerallyLockResponse {
                success: false,
                error_info: Some(format!("can not decode args, err: {}", err)),
            })),
        }
    }

    async fn force_un_lock(&self, request: Request<GenerallyLockRequest>) -> Result<Response<GenerallyLockResponse>, Status> {
        let request = request.into_inner();
        match &serde_json::from_str::<LockArgs>(&request.args) {
            Ok(args) => match GLOBAL_LOCAL_SERVER.write().await.force_unlock(args).await {
                Ok(result) => Ok(tonic::Response::new(GenerallyLockResponse {
                    success: result,
                    error_info: None,
                })),
                Err(err) => Ok(tonic::Response::new(GenerallyLockResponse {
                    success: false,
                    error_info: Some(format!("can not force_unlock, args: {}, err: {}", args, err)),
                })),
            },
            Err(err) => Ok(tonic::Response::new(GenerallyLockResponse {
                success: false,
                error_info: Some(format!("can not decode args, err: {}", err)),
            })),
        }
    }

    async fn refresh(&self, request: Request<GenerallyLockRequest>) -> Result<Response<GenerallyLockResponse>, Status> {
        let request = request.into_inner();
        match &serde_json::from_str::<LockArgs>(&request.args) {
            Ok(args) => match GLOBAL_LOCAL_SERVER.write().await.refresh(args).await {
                Ok(result) => Ok(tonic::Response::new(GenerallyLockResponse {
                    success: result,
                    error_info: None,
                })),
                Err(err) => Ok(tonic::Response::new(GenerallyLockResponse {
                    success: false,
                    error_info: Some(format!("can not refresh, args: {}, err: {}", args, err)),
                })),
            },
            Err(err) => Ok(tonic::Response::new(GenerallyLockResponse {
                success: false,
                error_info: Some(format!("can not decode args, err: {}", err)),
            })),
        }
    }

    async fn local_storage_info(
        &self,
        _request: Request<LocalStorageInfoRequest>,
    ) -> Result<Response<LocalStorageInfoResponse>, Status> {
        // let request = request.into_inner();

        let Some(store) = new_object_layer_fn() else {
            return Ok(tonic::Response::new(LocalStorageInfoResponse {
                success: false,
                storage_info: vec![],
                error_info: Some("errServerNotInitialized".to_string()),
            }));
        };

        let info = store.local_storage_info().await;
        let mut buf = Vec::new();
        if let Err(err) = info.serialize(&mut Serializer::new(&mut buf)) {
            return Ok(tonic::Response::new(LocalStorageInfoResponse {
                success: false,
                storage_info: vec![],
                error_info: Some(err.to_string()),
            }));
        }

        Ok(tonic::Response::new(LocalStorageInfoResponse {
            success: true,
            storage_info: buf,
            error_info: None,
        }))
    }

    async fn server_info(&self, _request: Request<ServerInfoRequest>) -> Result<Response<ServerInfoResponse>, Status> {
        let info = get_local_server_property().await;
        let mut buf = Vec::new();
        if let Err(err) = info.serialize(&mut Serializer::new(&mut buf)) {
            return Ok(tonic::Response::new(ServerInfoResponse {
                success: false,
                server_properties: vec![],
                error_info: Some(err.to_string()),
            }));
        }
        Ok(tonic::Response::new(ServerInfoResponse {
            success: true,
            server_properties: buf,
            error_info: None,
        }))
    }

    async fn get_cpus(&self, _request: Request<GetCpusRequest>) -> Result<Response<GetCpusResponse>, Status> {
        let info = get_cpus();
        let mut buf = Vec::new();
        if let Err(err) = info.serialize(&mut Serializer::new(&mut buf)) {
            return Ok(tonic::Response::new(GetCpusResponse {
                success: false,
                cpus: vec![],
                error_info: Some(err.to_string()),
            }));
        }
        Ok(tonic::Response::new(GetCpusResponse {
            success: true,
            cpus: buf,
            error_info: None,
        }))
    }

    async fn get_net_info(&self, _request: Request<GetNetInfoRequest>) -> Result<Response<GetNetInfoResponse>, Status> {
        let addr = GLOBAL_Local_Node_Name.read().await.clone();
        let info = get_net_info(&addr, "");
        let mut buf = Vec::new();
        if let Err(err) = info.serialize(&mut Serializer::new(&mut buf)) {
            return Ok(tonic::Response::new(GetNetInfoResponse {
                success: false,
                net_info: vec![],
                error_info: Some(err.to_string()),
            }));
        }
        Ok(tonic::Response::new(GetNetInfoResponse {
            success: true,
            net_info: buf,
            error_info: None,
        }))
    }

    async fn get_partitions(&self, _request: Request<GetPartitionsRequest>) -> Result<Response<GetPartitionsResponse>, Status> {
        let partitions = get_partitions();
        let mut buf = Vec::new();
        if let Err(err) = partitions.serialize(&mut Serializer::new(&mut buf)) {
            return Ok(tonic::Response::new(GetPartitionsResponse {
                success: false,
                partitions: vec![],
                error_info: Some(err.to_string()),
            }));
        }
        Ok(tonic::Response::new(GetPartitionsResponse {
            success: true,
            partitions: buf,
            error_info: None,
        }))
    }

    async fn get_os_info(&self, _request: Request<GetOsInfoRequest>) -> Result<Response<GetOsInfoResponse>, Status> {
        let os_info = get_os_info();
        let mut buf = Vec::new();
        if let Err(err) = os_info.serialize(&mut Serializer::new(&mut buf)) {
            return Ok(tonic::Response::new(GetOsInfoResponse {
                success: false,
                os_info: vec![],
                error_info: Some(err.to_string()),
            }));
        }
        Ok(tonic::Response::new(GetOsInfoResponse {
            success: true,
            os_info: buf,
            error_info: None,
        }))
    }

    async fn get_se_linux_info(
        &self,
        _request: Request<GetSeLinuxInfoRequest>,
    ) -> Result<Response<GetSeLinuxInfoResponse>, Status> {
        let addr = GLOBAL_Local_Node_Name.read().await.clone();
        let info = get_sys_services(&addr);
        let mut buf = Vec::new();
        if let Err(err) = info.serialize(&mut Serializer::new(&mut buf)) {
            return Ok(tonic::Response::new(GetSeLinuxInfoResponse {
                success: false,
                sys_services: vec![],
                error_info: Some(err.to_string()),
            }));
        }
        Ok(tonic::Response::new(GetSeLinuxInfoResponse {
            success: true,
            sys_services: buf,
            error_info: None,
        }))
    }

    async fn get_sys_config(&self, _request: Request<GetSysConfigRequest>) -> Result<Response<GetSysConfigResponse>, Status> {
        let addr = GLOBAL_Local_Node_Name.read().await.clone();
        let info = get_sys_config(&addr);
        let mut buf = Vec::new();
        if let Err(err) = info.serialize(&mut Serializer::new(&mut buf)) {
            return Ok(tonic::Response::new(GetSysConfigResponse {
                success: false,
                sys_config: vec![],
                error_info: Some(err.to_string()),
            }));
        }
        Ok(tonic::Response::new(GetSysConfigResponse {
            success: true,
            sys_config: buf,
            error_info: None,
        }))
    }

    async fn get_sys_errors(&self, _request: Request<GetSysErrorsRequest>) -> Result<Response<GetSysErrorsResponse>, Status> {
        let addr = GLOBAL_Local_Node_Name.read().await.clone();
        let info = get_sys_errors(&addr);
        let mut buf = Vec::new();
        if let Err(err) = info.serialize(&mut Serializer::new(&mut buf)) {
            return Ok(tonic::Response::new(GetSysErrorsResponse {
                success: false,
                sys_errors: vec![],
                error_info: Some(err.to_string()),
            }));
        }
        Ok(tonic::Response::new(GetSysErrorsResponse {
            success: true,
            sys_errors: buf,
            error_info: None,
        }))
    }

    async fn get_mem_info(&self, _request: Request<GetMemInfoRequest>) -> Result<Response<GetMemInfoResponse>, Status> {
        let addr = GLOBAL_Local_Node_Name.read().await.clone();
        let info = get_mem_info(&addr);
        let mut buf = Vec::new();
        if let Err(err) = info.serialize(&mut Serializer::new(&mut buf)) {
            return Ok(tonic::Response::new(GetMemInfoResponse {
                success: false,
                mem_info: vec![],
                error_info: Some(err.to_string()),
            }));
        }
        Ok(tonic::Response::new(GetMemInfoResponse {
            success: true,
            mem_info: buf,
            error_info: None,
        }))
    }

    async fn get_metrics(&self, request: Request<GetMetricsRequest>) -> Result<Response<GetMetricsResponse>, Status> {
        let request = request.into_inner();
        let mut buf_t = Deserializer::new(Cursor::new(request.metric_type));
        let t: MetricType = Deserialize::deserialize(&mut buf_t).unwrap();

        let mut buf_o = Deserializer::new(Cursor::new(request.opts));
        let opts: CollectMetricsOpts = Deserialize::deserialize(&mut buf_o).unwrap();

        let info = collect_local_metrics(t, &opts).await;

        let mut buf = Vec::new();
        if let Err(err) = info.serialize(&mut Serializer::new(&mut buf)) {
            return Ok(tonic::Response::new(GetMetricsResponse {
                success: false,
                realtime_metrics: vec![],
                error_info: Some(err.to_string()),
            }));
        }
        Ok(tonic::Response::new(GetMetricsResponse {
            success: true,
            realtime_metrics: buf,
            error_info: None,
        }))
    }

    async fn get_proc_info(&self, _request: Request<GetProcInfoRequest>) -> Result<Response<GetProcInfoResponse>, Status> {
        let addr = GLOBAL_Local_Node_Name.read().await.clone();
        let info = get_proc_info(&addr);
        let mut buf = Vec::new();
        if let Err(err) = info.serialize(&mut Serializer::new(&mut buf)) {
            return Ok(tonic::Response::new(GetProcInfoResponse {
                success: false,
                proc_info: vec![],
                error_info: Some(err.to_string()),
            }));
        }
        Ok(tonic::Response::new(GetProcInfoResponse {
            success: true,
            proc_info: buf,
            error_info: None,
        }))
    }

    async fn start_profiling(
        &self,
        _request: Request<StartProfilingRequest>,
    ) -> Result<Response<StartProfilingResponse>, Status> {
        todo!()
    }

    async fn download_profile_data(
        &self,
        _request: Request<DownloadProfileDataRequest>,
    ) -> Result<Response<DownloadProfileDataResponse>, Status> {
        todo!()
    }

    async fn get_bucket_stats(
        &self,
        _request: Request<GetBucketStatsDataRequest>,
    ) -> Result<Response<GetBucketStatsDataResponse>, Status> {
        todo!()
    }

    async fn get_sr_metrics(
        &self,
        _request: Request<GetSrMetricsDataRequest>,
    ) -> Result<Response<GetSrMetricsDataResponse>, Status> {
        todo!()
    }

    async fn get_all_bucket_stats(
        &self,
        _request: Request<GetAllBucketStatsRequest>,
    ) -> Result<Response<GetAllBucketStatsResponse>, Status> {
        todo!()
    }

    async fn load_bucket_metadata(
        &self,
        request: Request<LoadBucketMetadataRequest>,
    ) -> Result<Response<LoadBucketMetadataResponse>, Status> {
        let request = request.into_inner();
        let bucket = request.bucket;
        if bucket.is_empty() {
            return Ok(tonic::Response::new(LoadBucketMetadataResponse {
                success: false,
                error_info: Some("bucket name is missing".to_string()),
            }));
        }

        let Some(store) = new_object_layer_fn() else {
            return Ok(tonic::Response::new(LoadBucketMetadataResponse {
                success: false,
                error_info: Some("errServerNotInitialized".to_string()),
            }));
        };

        match load_bucket_metadata(store, &bucket).await {
            Ok(meta) => {
                metadata_sys::set_bucket_metadata(bucket, meta).await;
                Ok(tonic::Response::new(LoadBucketMetadataResponse {
                    success: true,
                    error_info: None,
                }))
            }
            Err(err) => Ok(tonic::Response::new(LoadBucketMetadataResponse {
                success: false,
                error_info: Some(err.to_string()),
            })),
        }
    }

    async fn delete_bucket_metadata(
        &self,
        request: Request<DeleteBucketMetadataRequest>,
    ) -> Result<Response<DeleteBucketMetadataResponse>, Status> {
        let request = request.into_inner();
        let _bucket = request.bucket;

        //todo
        Ok(tonic::Response::new(DeleteBucketMetadataResponse {
            success: true,
            error_info: None,
        }))
    }

    async fn delete_policy(&self, request: Request<DeletePolicyRequest>) -> Result<Response<DeletePolicyResponse>, Status> {
        let request = request.into_inner();
        let policy = request.policy_name;
        if policy.is_empty() {
            return Ok(tonic::Response::new(DeletePolicyResponse {
                success: false,
                error_info: Some("policy name is missing".to_string()),
            }));
        }

        let Some(_store) = new_object_layer_fn() else {
            return Ok(tonic::Response::new(DeletePolicyResponse {
                success: false,
                error_info: Some("errServerNotInitialized".to_string()),
            }));
        };

        todo!()
    }

    async fn load_policy(&self, request: Request<LoadPolicyRequest>) -> Result<Response<LoadPolicyResponse>, Status> {
        let request = request.into_inner();
        let policy = request.policy_name;
        if policy.is_empty() {
            return Ok(tonic::Response::new(LoadPolicyResponse {
                success: false,
                error_info: Some("policy name is missing".to_string()),
            }));
        }
        let Some(_store) = new_object_layer_fn() else {
            return Ok(tonic::Response::new(LoadPolicyResponse {
                success: false,
                error_info: Some("errServerNotInitialized".to_string()),
            }));
        };
        todo!()
    }

    async fn load_policy_mapping(
        &self,
        request: Request<LoadPolicyMappingRequest>,
    ) -> Result<Response<LoadPolicyMappingResponse>, Status> {
        let request = request.into_inner();
        let user_or_group = request.user_or_group;
        if user_or_group.is_empty() {
            return Ok(tonic::Response::new(LoadPolicyMappingResponse {
                success: false,
                error_info: Some("user_or_group name is missing".to_string()),
            }));
        }
        let _user_type = request.user_type;
        let _is_group = request.is_group;
        let Some(_store) = new_object_layer_fn() else {
            return Ok(tonic::Response::new(LoadPolicyMappingResponse {
                success: false,
                error_info: Some("errServerNotInitialized".to_string()),
            }));
        };
        todo!()
    }

    async fn delete_user(&self, request: Request<DeleteUserRequest>) -> Result<Response<DeleteUserResponse>, Status> {
        let request = request.into_inner();
        let access_key = request.access_key;
        if access_key.is_empty() {
            return Ok(tonic::Response::new(DeleteUserResponse {
                success: false,
                error_info: Some("access_key name is missing".to_string()),
            }));
        }
        let Some(_store) = new_object_layer_fn() else {
            return Ok(tonic::Response::new(DeleteUserResponse {
                success: false,
                error_info: Some("errServerNotInitialized".to_string()),
            }));
        };

        todo!()
    }

    async fn delete_service_account(
        &self,
        request: Request<DeleteServiceAccountRequest>,
    ) -> Result<Response<DeleteServiceAccountResponse>, Status> {
        let request = request.into_inner();
        let access_key = request.access_key;
        if access_key.is_empty() {
            return Ok(tonic::Response::new(DeleteServiceAccountResponse {
                success: false,
                error_info: Some("access_key name is missing".to_string()),
            }));
        }
        let Some(_store) = new_object_layer_fn() else {
            return Ok(tonic::Response::new(DeleteServiceAccountResponse {
                success: false,
                error_info: Some("errServerNotInitialized".to_string()),
            }));
        };
        todo!()
    }

    async fn load_user(&self, request: Request<LoadUserRequest>) -> Result<Response<LoadUserResponse>, Status> {
        let request = request.into_inner();
        let access_key = request.access_key;
        let _temp = request.temp;
        if access_key.is_empty() {
            return Ok(tonic::Response::new(LoadUserResponse {
                success: false,
                error_info: Some("access_key name is missing".to_string()),
            }));
        }

        let Some(_store) = new_object_layer_fn() else {
            return Ok(tonic::Response::new(LoadUserResponse {
                success: false,
                error_info: Some("errServerNotInitialized".to_string()),
            }));
        };

        todo!()
    }

    async fn load_service_account(
        &self,
        request: Request<LoadServiceAccountRequest>,
    ) -> Result<Response<LoadServiceAccountResponse>, Status> {
        let request = request.into_inner();
        let access_key = request.access_key;
        if access_key.is_empty() {
            return Ok(tonic::Response::new(LoadServiceAccountResponse {
                success: false,
                error_info: Some("access_key name is missing".to_string()),
            }));
        }

        let Some(_store) = new_object_layer_fn() else {
            return Ok(tonic::Response::new(LoadServiceAccountResponse {
                success: false,
                error_info: Some("errServerNotInitialized".to_string()),
            }));
        };
        todo!()
    }

    async fn load_group(&self, request: Request<LoadGroupRequest>) -> Result<Response<LoadGroupResponse>, Status> {
        let request = request.into_inner();
        let group = request.group;
        if group.is_empty() {
            return Ok(tonic::Response::new(LoadGroupResponse {
                success: false,
                error_info: Some("group name is missing".to_string()),
            }));
        }

        let Some(_store) = new_object_layer_fn() else {
            return Ok(tonic::Response::new(LoadGroupResponse {
                success: false,
                error_info: Some("errServerNotInitialized".to_string()),
            }));
        };
        todo!()
    }

    async fn reload_site_replication_config(
        &self,
        _request: Request<ReloadSiteReplicationConfigRequest>,
    ) -> Result<Response<ReloadSiteReplicationConfigResponse>, Status> {
        let Some(_store) = new_object_layer_fn() else {
            return Ok(tonic::Response::new(ReloadSiteReplicationConfigResponse {
                success: false,
                error_info: Some("errServerNotInitialized".to_string()),
            }));
        };
        todo!()
    }

    async fn signal_service(&self, request: Request<SignalServiceRequest>) -> Result<Response<SignalServiceResponse>, Status> {
        let request = request.into_inner();
        let _vars = match request.vars {
            Some(vars) => vars.value,
            None => HashMap::new(),
        };
        todo!()
    }

    async fn background_heal_status(
        &self,
        _request: Request<BackgroundHealStatusRequest>,
    ) -> Result<Response<BackgroundHealStatusResponse>, Status> {
        let (state, ok) = get_local_background_heal_status().await;
        if !ok {
            return Ok(tonic::Response::new(BackgroundHealStatusResponse {
                success: false,
                bg_heal_state: vec![],
                error_info: Some("errServerNotInitialized".to_string()),
            }));
        }

        let mut buf = Vec::new();
        if let Err(err) = state.serialize(&mut Serializer::new(&mut buf)) {
            return Ok(tonic::Response::new(BackgroundHealStatusResponse {
                success: false,
                bg_heal_state: vec![],
                error_info: Some(err.to_string()),
            }));
        }
        Ok(tonic::Response::new(BackgroundHealStatusResponse {
            success: true,
            bg_heal_state: buf,
            error_info: None,
        }))
    }

    async fn get_metacache_listing(
        &self,
        _request: Request<GetMetacacheListingRequest>,
    ) -> Result<Response<GetMetacacheListingResponse>, Status> {
        todo!()
    }

    async fn update_metacache_listing(
        &self,
        _request: Request<UpdateMetacacheListingRequest>,
    ) -> Result<Response<UpdateMetacacheListingResponse>, Status> {
        todo!()
    }

    async fn reload_pool_meta(
        &self,
        _request: Request<ReloadPoolMetaRequest>,
    ) -> Result<Response<ReloadPoolMetaResponse>, Status> {
        let Some(store) = new_object_layer_fn() else {
            return Ok(tonic::Response::new(ReloadPoolMetaResponse {
                success: false,
                error_info: Some("errServerNotInitialized".to_string()),
            }));
        };
        match store.reload_pool_meta().await {
            Ok(_) => Ok(tonic::Response::new(ReloadPoolMetaResponse {
                success: true,
                error_info: None,
            })),
            Err(err) => Ok(tonic::Response::new(ReloadPoolMetaResponse {
                success: false,
                error_info: Some(err.to_string()),
            })),
        }
    }

    async fn stop_rebalance(&self, _request: Request<StopRebalanceRequest>) -> Result<Response<StopRebalanceResponse>, Status> {
        let Some(_store) = new_object_layer_fn() else {
            return Ok(tonic::Response::new(StopRebalanceResponse {
                success: false,
                error_info: Some("errServerNotInitialized".to_string()),
            }));
        };

        // todo
        // store.stop_rebalance().await;
        todo!()
    }

    async fn load_rebalance_meta(
        &self,
        _request: Request<LoadRebalanceMetaRequest>,
    ) -> Result<Response<LoadRebalanceMetaResponse>, Status> {
        todo!()
    }

    async fn load_transition_tier_config(
        &self,
        _request: Request<LoadTransitionTierConfigRequest>,
    ) -> Result<Response<LoadTransitionTierConfigResponse>, Status> {
        todo!()
    }
}<|MERGE_RESOLUTION|>--- conflicted
+++ resolved
@@ -23,26 +23,23 @@
     peer::{LocalPeerS3Client, PeerS3Client},
     store::{all_local_disk_path, find_local_disk},
     store_api::{BucketOptions, DeleteBucketOptions, FileInfo, MakeBucketOptions, StorageAPI},
+    store_err::StorageError,
+    utils::err_to_proto_err,
 };
 use futures::{Stream, StreamExt};
 use futures_util::future::join_all;
 use lock::{lock_args::LockArgs, Locker, GLOBAL_LOCAL_SERVER};
 
 use common::globals::GLOBAL_Local_Node_Name;
-<<<<<<< HEAD
 use ecstore::disk::error::is_err_eof;
 use ecstore::metacache::writer::MetacacheReader;
-=======
-use ecstore::store_err::StorageError;
-use ecstore::utils::{err_to_proto_err, error_to_u32};
->>>>>>> 037ea961
 use madmin::health::{
     get_cpus, get_mem_info, get_os_info, get_partitions, get_proc_info, get_sys_config, get_sys_errors, get_sys_services,
 };
 use madmin::net::get_net_info;
 use protos::{
     models::{PingBody, PingBodyBuilder},
-    proto_gen::node_service::{node_service_server::NodeService as Node, Error as Proto_Error, *},
+    proto_gen::node_service::{node_service_server::NodeService as Node, *},
 };
 use rmp_serde::{Deserializer, Serializer};
 use serde::{Deserialize, Serialize};
@@ -835,7 +832,6 @@
             let mut buf = Deserializer::new(Cursor::new(request.walk_dir_options));
             let opts = match Deserialize::deserialize(&mut buf) {
                 Ok(options) => options,
-<<<<<<< HEAD
                 Err(_) => {
                     return Err(Status::invalid_argument("invalid WalkDirOptions"));
                 }
@@ -891,50 +887,6 @@
             });
         } else {
             return Err(Status::invalid_argument(format!("invalid disk, all disk: {:?}", self.all_disk().await)));
-=======
-                Err(err) => {
-                    return Ok(tonic::Response::new(WalkDirResponse {
-                        success: false,
-                        meta_cache_entry: Vec::new(),
-                        error: Some(err_to_proto_err(
-                            &EcsError::new(StorageError::InvalidArgument(
-                                Default::default(),
-                                Default::default(),
-                                Default::default(),
-                            )),
-                            &format!("decode WalkDirOptions failed: {}", err),
-                        )),
-                    }));
-                }
-            };
-            match disk.walk_dir(opts).await {
-                Ok(entries) => {
-                    let entries = entries
-                        .into_iter()
-                        .filter_map(|entry| serde_json::to_string(&entry).ok())
-                        .collect();
-                    Ok(tonic::Response::new(WalkDirResponse {
-                        success: true,
-                        meta_cache_entry: entries,
-                        error: None,
-                    }))
-                }
-                Err(err) => Ok(tonic::Response::new(WalkDirResponse {
-                    success: false,
-                    meta_cache_entry: Vec::new(),
-                    error: Some(err_to_proto_err(&err, &format!("walk dir failed: {}", err))),
-                })),
-            }
-        } else {
-            Ok(tonic::Response::new(WalkDirResponse {
-                success: false,
-                meta_cache_entry: Vec::new(),
-                error: Some(err_to_proto_err(
-                    &EcsError::new(StorageError::InvalidArgument(Default::default(), Default::default(), Default::default())),
-                    "can not find disk",
-                )),
-            }))
->>>>>>> 037ea961
         }
 
         let out_stream = ReceiverStream::new(rx);
