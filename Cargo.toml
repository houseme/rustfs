[workspace]
members = [
    "appauth", # Application authentication and authorization
    "cli/rustfs-gui", # Graphical user interface client
    "common/common", # Shared utilities and data structures
    "common/lock", # Distributed locking implementation
    "common/protos", # Protocol buffer definitions
    "common/workers", # Worker thread pools and task scheduling
    "crates/config", # Configuration management
    "crates/notify", # Event notification system
    "crates/obs", # Observability utilities
    "crates/utils", # Utility functions and helpers
    "crypto", # Cryptography and security features
    "ecstore", # Erasure coding storage implementation
    "e2e_test", # End-to-end test suite
    "iam", # Identity and Access Management
    "madmin", # Management dashboard and admin API interface
    "rustfs", # Core file system implementation
    "s3select/api", # S3 Select API interface
    "s3select/query", # S3 Select query engine
    "crates/zip",
]
resolver = "2"

[workspace.package]
edition = "2021"
license = "Apache-2.0"
repository = "https://github.com/rustfs/rustfs"
rust-version = "1.75"
version = "0.0.1"

[workspace.lints.rust]
unsafe_code = "deny"

[workspace.lints.clippy]
all = "warn"

[workspace.dependencies]
api = { path = "./s3select/api", version = "0.0.1" }
appauth = { path = "./appauth", version = "0.0.1" }
common = { path = "./common/common", version = "0.0.1" }
crypto = { path = "./crypto", version = "0.0.1" }
ecstore = { path = "./ecstore", version = "0.0.1" }
iam = { path = "./iam", version = "0.0.1" }
lock = { path = "./common/lock", version = "0.0.1" }
madmin = { path = "./madmin", version = "0.0.1" }
policy = { path = "./policy", version = "0.0.1" }
protos = { path = "./common/protos", version = "0.0.1" }
query = { path = "./s3select/query", version = "0.0.1" }
rustfs = { path = "./rustfs", version = "0.0.1" }
rustfs-zip = { path = "./crates/zip", version = "0.0.1" }
rustfs-config = { path = "./crates/config", version = "0.0.1" }
rustfs-obs = { path = "crates/obs", version = "0.0.1" }
rustfs-notify = { path = "crates/notify", version = "0.0.1" }
rustfs-utils = { path = "crates/utils", version = "0.0.1" }
workers = { path = "./common/workers", version = "0.0.1" }
tokio-tar = "0.3.1"
atoi = "2.0.0"
async-recursion = "1.1.1"
async-trait = "0.1.88"
atomic_enum = "0.3.0"
aws-sdk-s3 = "1.29.0"
axum = "0.8.4"
axum-extra = "0.10.1"
axum-server = { version = "0.7.2", features = ["tls-rustls"] }
backon = "1.5.1"
blake2 = "0.10.6"
bytes = "1.10.1"
bytesize = "2.0.1"
byteorder = "1.5.0"
chrono = { version = "0.4.41", features = ["serde"] }
clap = { version = "4.5.39", features = ["derive", "env"] }
config = "0.15.11"
const-str = { version = "0.6.2", features = ["std", "proc"] }
datafusion = "46.0.1"
derive_builder = "0.20.2"
dioxus = { version = "0.6.3", features = ["router"] }
dirs = "6.0.0"
dotenvy = "0.15.7"
flatbuffers = "25.2.10"
flexi_logger = { version = "0.30.2", features = ["trc"] }
futures = "0.3.31"
futures-core = "0.3.31"
futures-util = "0.3.31"
glob = "0.3.2"
hex = "0.4.3"
highway = { version = "1.3.0" }
hyper = "1.6.0"
hyper-util = { version = "0.1.14", features = [
    "tokio",
    "server-auto",
    "server-graceful",
] }
http = "1.3.1"
http-body = "1.0.1"
humantime = "2.2.0"
include_dir = "0.7.4"
jsonwebtoken = "9.3.1"
keyring = { version = "3.6.2", features = [
    "apple-native",
    "windows-native",
    "sync-secret-service",
] }
lazy_static = "1.5.0"
libsystemd = { version = "0.7.2" }
local-ip-address = "0.6.5"
matchit = "0.8.4"
md-5 = "0.10.6"
mime = "0.3.17"
mime_guess = "2.0.5"
netif = "0.1.6"
nix = { version = "0.30.1", features = ["fs"] }
nu-ansi-term = "0.50.1"
num_cpus = { version = "1.17.0" }
nvml-wrapper = "0.10.0"
object_store = "0.11.2"
once_cell = "1.21.3"
opentelemetry = { version = "0.29.1" }
opentelemetry-appender-tracing = { version = "0.29.1", features = [
    "experimental_use_tracing_span_context",
    "experimental_metadata_attributes",
] }
opentelemetry_sdk = { version = "0.29.0" }
opentelemetry-stdout = { version = "0.29.0" }
opentelemetry-otlp = { version = "0.29.0" }
opentelemetry-semantic-conventions = { version = "0.29.0", features = [
    "semconv_experimental",
] }
parking_lot = "0.12.4"
percent-encoding = "2.3.1"
pin-project-lite = "0.2.16"
# pin-utils = "0.1.0"
prost = "0.13.5"
prost-build = "0.13.5"
protobuf = "3.7"
rand = "0.8.5"
rdkafka = { version = "0.37.0", features = ["tokio"] }
reed-solomon-erasure = { version = "6.0.0", features = ["simd-accel"] }
regex = { version = "1.11.1" }
reqwest = { version = "0.12.19", default-features = false, features = [
    "rustls-tls",
    "charset",
    "http2",
    "system-proxy",
    "stream",
    "json",
    "blocking",
] }
rfd = { version = "0.15.3", default-features = false, features = [
    "xdg-portal",
    "tokio",
] }
rmp = "0.8.14"
rmp-serde = "1.3.0"
rumqttc = { version = "0.24" }
<<<<<<< HEAD
rust-embed = { version = "8.7.1" }
rust-i18n = { version = "3.1.4" }
=======
rust-embed = { version = "8.7.2" }
rustfs-rsc = "2025.506.1"
>>>>>>> 1f62c358
rustls = { version = "0.23.27" }
rustls-pki-types = "1.12.0"
rustls-pemfile = "2.2.0"
s3s = { git = "https://github.com/Nugine/s3s.git", rev = "4733cdfb27b2713e832967232cbff413bb768c10" }
s3s-policy = { git = "https://github.com/Nugine/s3s.git", rev = "4733cdfb27b2713e832967232cbff413bb768c10" }
shadow-rs = { version = "1.1.1", default-features = false }
serde = { version = "1.0.219", features = ["derive"] }
serde_json = "1.0.140"
serde_urlencoded = "0.7.1"
serde_with = "3.12.0"
sha2 = "0.10.9"
smallvec = { version = "1.15.0", features = ["serde"] }
<<<<<<< HEAD
snafu = "0.8.5"
snap = "1.1.1"
socket2 = "0.5.9"
strum = { version = "0.27.1", features = ["derive"] }
sysinfo = "0.35.1"
=======
snafu = "0.8.6"
socket2 = "0.5.10"
strum = { version = "0.27.1", features = ["derive"] }
sysinfo = "0.35.2"
>>>>>>> 1f62c358
tempfile = "3.20.0"
test-case = "3.3.1"
thiserror = "2.0.12"
time = { version = "0.3.41", features = [
    "std",
    "parsing",
    "formatting",
    "macros",
    "serde",
] }

tokio = { version = "1.45.1", features = ["fs", "rt-multi-thread"] }
tokio-rustls = { version = "0.26.2", default-features = false }
tokio-stream = { version = "0.1.17" }
tokio-util = { version = "0.7.15", features = ["io", "compat"] }
tonic = { version = "0.13.1", features = ["gzip"] }
tonic-build = { version = "0.13.1" }
tower = { version = "0.5.2", features = ["timeout"] }
<<<<<<< HEAD
tower-http = { version = "0.6.4", features = ["cors"] }
=======
tower-http = { version = "0.6.6", features = ["cors"] }
>>>>>>> 1f62c358
tracing = "0.1.41"
tracing-core = "0.1.33"
tracing-error = "0.2.1"
tracing-subscriber = { version = "0.3.19", features = ["env-filter", "time"] }
tracing-appender = "0.2.3"
tracing-opentelemetry = "0.30.0"
transform-stream = "0.3.1"
url = "2.5.4"
urlencoding = "2.1.3"
uuid = { version = "1.17.0", features = [
    "v4",
    "fast-rng",
    "macro-diagnostics",
] }
winapi = { version = "0.3.9" }


[profile.wasm-dev]
inherits = "dev"
opt-level = 1

[profile.server-dev]
inherits = "dev"

[profile.android-dev]
inherits = "dev"

[profile.release]
opt-level = 3
lto = "thin"
codegen-units = 1
panic = "abort"   # Optional, remove the panic expansion code
strip = true      # strip symbol information to reduce binary size

[profile.production]
inherits = "release"
lto = "fat"
codegen-units = 1

[profile.profiling]
inherits = "release"
debug = true<|MERGE_RESOLUTION|>--- conflicted
+++ resolved
@@ -153,13 +153,9 @@
 rmp = "0.8.14"
 rmp-serde = "1.3.0"
 rumqttc = { version = "0.24" }
-<<<<<<< HEAD
-rust-embed = { version = "8.7.1" }
+rust-embed = { version = "8.7.2" }
 rust-i18n = { version = "3.1.4" }
-=======
-rust-embed = { version = "8.7.2" }
 rustfs-rsc = "2025.506.1"
->>>>>>> 1f62c358
 rustls = { version = "0.23.27" }
 rustls-pki-types = "1.12.0"
 rustls-pemfile = "2.2.0"
@@ -172,18 +168,12 @@
 serde_with = "3.12.0"
 sha2 = "0.10.9"
 smallvec = { version = "1.15.0", features = ["serde"] }
-<<<<<<< HEAD
-snafu = "0.8.5"
+
+snafu = "0.8.6"
 snap = "1.1.1"
-socket2 = "0.5.9"
-strum = { version = "0.27.1", features = ["derive"] }
-sysinfo = "0.35.1"
-=======
-snafu = "0.8.6"
 socket2 = "0.5.10"
 strum = { version = "0.27.1", features = ["derive"] }
 sysinfo = "0.35.2"
->>>>>>> 1f62c358
 tempfile = "3.20.0"
 test-case = "3.3.1"
 thiserror = "2.0.12"
@@ -202,11 +192,7 @@
 tonic = { version = "0.13.1", features = ["gzip"] }
 tonic-build = { version = "0.13.1" }
 tower = { version = "0.5.2", features = ["timeout"] }
-<<<<<<< HEAD
-tower-http = { version = "0.6.4", features = ["cors"] }
-=======
 tower-http = { version = "0.6.6", features = ["cors"] }
->>>>>>> 1f62c358
 tracing = "0.1.41"
 tracing-core = "0.1.33"
 tracing-error = "0.2.1"
