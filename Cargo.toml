[workspace]
members = [
    "madmin",
    "rustfs",
    "ecstore",
    "e2e_test",
    "common/common",
    "common/lock",
    "common/protos",
    "api/admin",
    "reader",
    "common/workers",
    "iam",
    "crypto",
    "cli/rustfs-gui",
    "packages/logging",
]
resolver = "2"

[workspace.package]
edition = "2021"
license = "Apache-2.0"
repository = "https://github.com/rustfs/rustfs"
rust-version = "1.75"
version = "0.0.1"

[workspace.lints.rust]
unsafe_code = "deny"

[workspace.lints.clippy]
all = "warn"

[workspace.dependencies]
madmin = { path = "./madmin" }
async-trait = "0.1.86"
backon = "1.3.0"
bytes = "1.9.0"
bytesize = "1.3.0"
chrono = { version = "0.4.39", features = ["serde"] }
clap = { version = "4.5.27", features = ["derive", "env"] }
dioxus = { version = "0.6.3", features = ["router"] }
dirs = "6.0.0"
ecstore = { path = "./ecstore" }
flatbuffers = "24.12.23"
futures = "0.3.31"
futures-util = "0.3.31"
common = { path = "./common/common" }
reader = { path = "./reader" }
hyper = "1.6.0"
hyper-util = { version = "0.1.10", features = [
    "tokio",
    "server-auto",
    "server-graceful",
] }
http = "1.2.0"
http-body = "1.0.1"
humantime = "2.1.0"
keyring = { version = "3.6.1", features = ["apple-native", "windows-native", "sync-secret-service"] }
lock = { path = "./common/lock" }
lazy_static = "1.5.0"
mime = "0.3.17"
netif = "0.1.6"
opentelemetry = { version = "0.28" }
opentelemetry-appender-tracing = { version = "0.28.1" }
opentelemetry_sdk = { version = "0.28" }
opentelemetry-stdout = { version = "0.28.0" }
opentelemetry-otlp = { version = "0.28" }
opentelemetry-semantic-conventions = { version = "0.28.0", features = ["semconv_experimental"] }
pin-project-lite = "0.2"
# pin-utils = "0.1.0"
prost = "0.13.4"
prost-build = "0.13.4"
prost-types = "0.13.4"
protobuf = "3.7"
protos = { path = "./common/protos" }
rand = "0.8.5"
reqwest = { version = "0.12.12", default-features = false, features = ["rustls-tls", "charset", "http2", "macos-system-configuration", "stream"] }
rdkafka = { version = "0.37", features = ["tokio"] }
rfd = { version = "0.15.2", default-features = false, features = ["xdg-portal", "tokio"] }
rmp = "0.8.14"
rmp-serde = "1.3.0"
<<<<<<< HEAD
rustfs-logging = { path = "packages/logging", version = "0.0.1" }
s3s = { git = "https://github.com/Nugine/s3s.git", rev = "529c8933a11528c506d5fbf7c4c2ab155db37dfe", default-features = true, features = [
=======
s3s = { git = "https://github.com/Nugine/s3s.git", rev = "ab139f72fe768fb9d8cecfe36269451da1ca9779", default-features = true, features = [
>>>>>>> dc3ab0ee
    "tower",
] }
s3s-policy = { git = "https://github.com/Nugine/s3s.git", rev = "ab139f72fe768fb9d8cecfe36269451da1ca9779" }
shadow-rs = { version = "0.38.0", default-features = false }
serde = { version = "1.0.217", features = ["derive"] }
serde_json = "1.0.138"
tempfile = "3.16.0"
thiserror = "2.0.11"
time = { version = "0.3.37", features = [
    "std",
    "parsing",
    "formatting",
    "macros",
    "serde",
] }
tokio = { version = "1.43.0", features = ["fs", "rt-multi-thread"] }
tonic = { version = "0.12.3", features = ["gzip"] }
tonic-build = "0.12.3"
tonic-reflection = "0.12"
tokio-stream = "0.1.17"
tower = { version = "0.5.2", features = ["timeout"] }
tracing = "0.1.41"
tracing-error = "0.2.1"
tracing-subscriber = { version = "0.3.19", features = ["env-filter", "time"] }
tracing-appender = "0.2.3"
tracing-opentelemetry = "0.29"
transform-stream = "0.3.1"
url = "2.5.4"
uuid = { version = "1.12.1", features = [
    "v4",
    "fast-rng",
    "macro-diagnostics",
] }
log = "0.4.25"
axum = "0.7.9"
md-5 = "0.10.6"
workers = { path = "./common/workers" }
test-case = "3.3.1"
zip = "2.2.2"


[profile]

[profile.wasm-dev]
inherits = "dev"
opt-level = 1

[profile.server-dev]
inherits = "dev"

[profile.android-dev]
inherits = "dev"

[profile.release]
opt-level = 3  # Optimization Level (0-3)
lto = true     # Optimize when linking
codegen-units = 1  # Reduce code generation units to improve optimization<|MERGE_RESOLUTION|>--- conflicted
+++ resolved
@@ -79,12 +79,8 @@
 rfd = { version = "0.15.2", default-features = false, features = ["xdg-portal", "tokio"] }
 rmp = "0.8.14"
 rmp-serde = "1.3.0"
-<<<<<<< HEAD
 rustfs-logging = { path = "packages/logging", version = "0.0.1" }
-s3s = { git = "https://github.com/Nugine/s3s.git", rev = "529c8933a11528c506d5fbf7c4c2ab155db37dfe", default-features = true, features = [
-=======
 s3s = { git = "https://github.com/Nugine/s3s.git", rev = "ab139f72fe768fb9d8cecfe36269451da1ca9779", default-features = true, features = [
->>>>>>> dc3ab0ee
     "tower",
 ] }
 s3s-policy = { git = "https://github.com/Nugine/s3s.git", rev = "ab139f72fe768fb9d8cecfe36269451da1ca9779" }
