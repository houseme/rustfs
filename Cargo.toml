[workspace]
members = [
    "madmin",         # Management dashboard and admin API interface
    "rustfs",         # Core file system implementation
    "ecstore",        # Erasure coding storage implementation
    "e2e_test",       # End-to-end test suite
    "common/common",  # Shared utilities and data structures
    "common/lock",    # Distributed locking implementation
    "common/protos",  # Protocol buffer definitions
    "common/workers", # Worker thread pools and task scheduling
    "iam",            # Identity and Access Management
    "crypto",         # Cryptography and security features
    "cli/rustfs-gui", # Graphical user interface client
<<<<<<< HEAD
    "crates/obs", # Observability utilities
    "crates/event-notifier", # Event notification system
    "s3select/api", # S3 Select API interface
    "s3select/query", # S3 Select query engine
    "appauth", # Application authentication and authorization
=======
    "crates/obs",     # Observability utilities
    "s3select/api",
    "s3select/query",
    "appauth",
>>>>>>> cf2ed47f
]
resolver = "2"

[workspace.package]
edition = "2021"
license = "Apache-2.0"
repository = "https://github.com/rustfs/rustfs"
rust-version = "1.75"
version = "0.0.1"

[workspace.lints.rust]
unsafe_code = "deny"

[workspace.lints.clippy]
all = "warn"

[workspace.dependencies]
api = { path = "./s3select/api", version = "0.0.1" }
appauth = { path = "./appauth", version = "0.0.1" }
common = { path = "./common/common", version = "0.0.1" }
crypto = { path = "./crypto", version = "0.0.1" }
ecstore = { path = "./ecstore", version = "0.0.1" }
iam = { path = "./iam", version = "0.0.1" }
lock = { path = "./common/lock", version = "0.0.1" }
madmin = { path = "./madmin", version = "0.0.1" }
policy = { path = "./policy", version = "0.0.1" }
protos = { path = "./common/protos", version = "0.0.1" }
query = { path = "./s3select/query", version = "0.0.1" }
rustfs = { path = "./rustfs", version = "0.0.1" }
rustfs-obs = { path = "crates/obs", version = "0.0.1" }
rustfs-event-notifier = { path = "crates/event-notifier", version = "0.0.1" }
workers = { path = "./common/workers", version = "0.0.1" }
atoi = "2.0.0"
async-recursion = "1.1.1"
async-trait = "0.1.88"
atomic_enum = "0.3.0"
axum = "0.8.3"
axum-extra = "0.10.1"
axum-server = { version = "0.7.2", features = ["tls-rustls"] }
backon = "1.5.0"
bytes = "1.10.1"
bytesize = "2.0.1"
chrono = { version = "0.4.40", features = ["serde"] }
clap = { version = "4.5.37", features = ["derive", "env"] }
config = "0.15.11"
datafusion = "46.0.1"
derive_builder = "0.20.2"
dioxus = { version = "0.6.3", features = ["router"] }
dirs = "6.0.0"
flatbuffers = "25.2.10"
futures = "0.3.31"
futures-core = "0.3.31"
futures-util = "0.3.31"
hex = "0.4.3"
hyper = "1.6.0"
hyper-util = { version = "0.1.11", features = [
    "tokio",
    "server-auto",
    "server-graceful",
] }
http = "1.3.1"
http-body = "1.0.1"
humantime = "2.2.0"
jsonwebtoken = "9.3.1"
<<<<<<< HEAD
keyring = { version = "3.6.2", features = ["apple-native", "windows-native", "sync-secret-service"] }
=======
keyring = { version = "3.6.2", features = [
    "apple-native",
    "windows-native",
    "sync-secret-service",
] }
lock = { path = "./common/lock" }
>>>>>>> cf2ed47f
lazy_static = "1.5.0"
libsystemd = { version = "0.7.1" }
local-ip-address = "0.6.3"
matchit = "0.8.4"
md-5 = "0.10.6"
mime = "0.3.17"
mime_guess = "2.0.5"
netif = "0.1.6"
object_store = "0.11.2"
opentelemetry = { version = "0.29.1" }
<<<<<<< HEAD
opentelemetry-appender-tracing = { version = "0.29.1", features = ["experimental_use_tracing_span_context", "experimental_metadata_attributes"] }
opentelemetry_sdk = { version = "0.29.0" }
=======
opentelemetry-appender-tracing = { version = "0.29.1", features = [
    "experimental_use_tracing_span_context",
    "experimental_metadata_attributes",
] }
opentelemetry_sdk = { version = "0.29" }
>>>>>>> cf2ed47f
opentelemetry-stdout = { version = "0.29.0" }
opentelemetry-otlp = { version = "0.29.0" }
opentelemetry-prometheus = { version = "0.29.1" }
<<<<<<< HEAD
opentelemetry-semantic-conventions = { version = "0.29.0", features = ["semconv_experimental"] }
parking_lot = "0.12.3"
pin-project-lite = "0.2.16"
=======
opentelemetry-semantic-conventions = { version = "0.29.0", features = [
    "semconv_experimental",
] }
pin-project-lite = "0.2"
>>>>>>> cf2ed47f
prometheus = "0.14.0"
# pin-utils = "0.1.0"
prost = "0.13.5"
prost-build = "0.13.5"
prost-types = "0.13.5"
protobuf = "3.7"
rand = "0.8.5"
<<<<<<< HEAD
rdkafka = { version = "0.37.0", features = ["tokio"] }
reqwest = { version = "0.12.15", default-features = false, features = ["rustls-tls", "charset", "http2", "macos-system-configuration", "stream", "json", "blocking"] }
rfd = { version = "0.15.3", default-features = false, features = ["xdg-portal", "tokio"] }
=======
rdkafka = { version = "0.37", features = ["tokio"] }
reqwest = { version = "0.12.15", default-features = false, features = [
    "rustls-tls",
    "charset",
    "http2",
    "macos-system-configuration",
    "stream",
    "json",
    "blocking",
] }
rfd = { version = "0.15.3", default-features = false, features = [
    "xdg-portal",
    "tokio",
] }
>>>>>>> cf2ed47f
rmp = "0.8.14"
rmp-serde = "1.3.0"
rumqttc = { version = "0.24" }
rust-embed = "8.7.0"
rustls = { version = "0.23.26" }
rustls-pki-types = "1.11.0"
rustls-pemfile = "2.2.0"
s3s = { git = "https://github.com/Nugine/s3s.git", rev = "4733cdfb27b2713e832967232cbff413bb768c10" }
s3s-policy = { git = "https://github.com/Nugine/s3s.git", rev = "4733cdfb27b2713e832967232cbff413bb768c10" }
shadow-rs = { version = "1.1.1", default-features = false }
serde = { version = "1.0.219", features = ["derive"] }
serde_json = "1.0.140"
serde_urlencoded = "0.7.1"
serde_with = "3.12.0"
smallvec = { version = "1.15.0", features = ["serde"] }
strum = { version = "0.27.1", features = ["derive"] }
sha2 = "0.10.8"
snafu = "0.8.5"
tempfile = "3.19.1"
test-case = "3.3.1"
thiserror = "2.0.12"
time = { version = "0.3.41", features = [
    "std",
    "parsing",
    "formatting",
    "macros",
    "serde",
] }
tokio = { version = "1.44.2", features = ["fs", "rt-multi-thread"] }
tonic = { version = "0.13.0", features = ["gzip"] }
tonic-build = "0.13.0"
tokio-rustls = { version = "0.26.2", default-features = false }
tokio-stream = "0.1.17"
tokio-util = { version = "0.7.14", features = ["io", "compat"] }
tower = { version = "0.5.2", features = ["timeout"] }
tower-http = { version = "0.6.2", features = ["cors"] }
tracing = "0.1.41"
tracing-core = "0.1.33"
tracing-error = "0.2.1"
tracing-subscriber = { version = "0.3.19", features = ["env-filter", "time"] }
tracing-appender = "0.2.3"
tracing-opentelemetry = "0.30.0"
transform-stream = "0.3.1"
url = "2.5.4"
uuid = { version = "1.16.0", features = [
    "v4",
    "fast-rng",
    "macro-diagnostics",
] }


[profile.wasm-dev]
inherits = "dev"
opt-level = 1

[profile.server-dev]
inherits = "dev"

[profile.android-dev]
inherits = "dev"

[profile.release]
opt-level = 3
lto = "thin"

[profile.production]
inherits = "release"
lto = "fat"
codegen-units = 1<|MERGE_RESOLUTION|>--- conflicted
+++ resolved
@@ -1,28 +1,21 @@
 [workspace]
 members = [
-    "madmin",         # Management dashboard and admin API interface
-    "rustfs",         # Core file system implementation
-    "ecstore",        # Erasure coding storage implementation
-    "e2e_test",       # End-to-end test suite
-    "common/common",  # Shared utilities and data structures
-    "common/lock",    # Distributed locking implementation
-    "common/protos",  # Protocol buffer definitions
-    "common/workers", # Worker thread pools and task scheduling
-    "iam",            # Identity and Access Management
-    "crypto",         # Cryptography and security features
-    "cli/rustfs-gui", # Graphical user interface client
-<<<<<<< HEAD
-    "crates/obs", # Observability utilities
+    "madmin",                # Management dashboard and admin API interface
+    "rustfs",                # Core file system implementation
+    "ecstore",               # Erasure coding storage implementation
+    "e2e_test",              # End-to-end test suite
+    "common/common",         # Shared utilities and data structures
+    "common/lock",           # Distributed locking implementation
+    "common/protos",         # Protocol buffer definitions
+    "common/workers",        # Worker thread pools and task scheduling
+    "iam",                   # Identity and Access Management
+    "crypto",                # Cryptography and security features
+    "cli/rustfs-gui",        # Graphical user interface client
+    "crates/obs",            # Observability utilities
     "crates/event-notifier", # Event notification system
-    "s3select/api", # S3 Select API interface
-    "s3select/query", # S3 Select query engine
-    "appauth", # Application authentication and authorization
-=======
-    "crates/obs",     # Observability utilities
-    "s3select/api",
-    "s3select/query",
-    "appauth",
->>>>>>> cf2ed47f
+    "s3select/api",          # S3 Select API interface
+    "s3select/query",        # S3 Select query engine
+    "appauth",               # Application authentication and authorization
 ]
 resolver = "2"
 
@@ -87,16 +80,11 @@
 http-body = "1.0.1"
 humantime = "2.2.0"
 jsonwebtoken = "9.3.1"
-<<<<<<< HEAD
-keyring = { version = "3.6.2", features = ["apple-native", "windows-native", "sync-secret-service"] }
-=======
 keyring = { version = "3.6.2", features = [
     "apple-native",
     "windows-native",
     "sync-secret-service",
 ] }
-lock = { path = "./common/lock" }
->>>>>>> cf2ed47f
 lazy_static = "1.5.0"
 libsystemd = { version = "0.7.1" }
 local-ip-address = "0.6.3"
@@ -107,29 +95,19 @@
 netif = "0.1.6"
 object_store = "0.11.2"
 opentelemetry = { version = "0.29.1" }
-<<<<<<< HEAD
-opentelemetry-appender-tracing = { version = "0.29.1", features = ["experimental_use_tracing_span_context", "experimental_metadata_attributes"] }
-opentelemetry_sdk = { version = "0.29.0" }
-=======
 opentelemetry-appender-tracing = { version = "0.29.1", features = [
     "experimental_use_tracing_span_context",
     "experimental_metadata_attributes",
 ] }
-opentelemetry_sdk = { version = "0.29" }
->>>>>>> cf2ed47f
+opentelemetry_sdk = { version = "0.29.0" }
 opentelemetry-stdout = { version = "0.29.0" }
 opentelemetry-otlp = { version = "0.29.0" }
 opentelemetry-prometheus = { version = "0.29.1" }
-<<<<<<< HEAD
-opentelemetry-semantic-conventions = { version = "0.29.0", features = ["semconv_experimental"] }
+opentelemetry-semantic-conventions = { version = "0.29.0", features = [
+    "semconv_experimental",
+] }
 parking_lot = "0.12.3"
 pin-project-lite = "0.2.16"
-=======
-opentelemetry-semantic-conventions = { version = "0.29.0", features = [
-    "semconv_experimental",
-] }
-pin-project-lite = "0.2"
->>>>>>> cf2ed47f
 prometheus = "0.14.0"
 # pin-utils = "0.1.0"
 prost = "0.13.5"
@@ -137,12 +115,7 @@
 prost-types = "0.13.5"
 protobuf = "3.7"
 rand = "0.8.5"
-<<<<<<< HEAD
 rdkafka = { version = "0.37.0", features = ["tokio"] }
-reqwest = { version = "0.12.15", default-features = false, features = ["rustls-tls", "charset", "http2", "macos-system-configuration", "stream", "json", "blocking"] }
-rfd = { version = "0.15.3", default-features = false, features = ["xdg-portal", "tokio"] }
-=======
-rdkafka = { version = "0.37", features = ["tokio"] }
 reqwest = { version = "0.12.15", default-features = false, features = [
     "rustls-tls",
     "charset",
@@ -156,7 +129,6 @@
     "xdg-portal",
     "tokio",
 ] }
->>>>>>> cf2ed47f
 rmp = "0.8.14"
 rmp-serde = "1.3.0"
 rumqttc = { version = "0.24" }
