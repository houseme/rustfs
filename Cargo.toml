[workspace]
resolver = "2"
members = ["rustfs", "ecstore", "e2e_test", "common/common", "common/lock", "common/protos"]

[workspace.package]
edition = "2021"
license = "Apache-2.0"
repository = "https://github.com/rustfs/rustfs"
rust-version = "1.75"
version = "0.0.1"

[workspace.dependencies]
async-trait = "0.1.80"
backon = "1.2.0"
bytes = "1.6.0"
clap = { version = "4.5.7", features = ["derive"] }
ecstore = { path = "./ecstore" }
flatbuffers = "24.3.25"
futures = "0.3.30"
futures-util = "0.3.30"
common = { path = "./common/common" }
hyper = "1.3.1"
hyper-util = { version = "0.1.5", features = [
    "tokio",
    "server-auto",
    "server-graceful",
] }
http = "1.1.0"
http-body = "1.0.0"
lock = { path = "./common/lock" }
lazy_static = "1.5.0"
mime = "0.3.17"
netif = "0.1.6"
pin-project-lite = "0.2"
# pin-utils = "0.1.0"
prost = "0.13.1"
prost-build = "0.13.1"
prost-types = "0.13.1"
protobuf = "3.2"
protos = { path = "./common/protos" }
rand = "0.8.5"
s3s = { version = "0.10.1", default-features = true, features = ["tower"] }
serde = { version = "1.0.203", features = ["derive"] }
serde_json = "1.0.117"
thiserror = "1.0.61"
time = { version = "0.3.36", features = [
    "std",
    "parsing",
    "formatting",
    "macros",
    "serde",
] }
tokio = { version = "1.38.0", features = ["fs", "rt-multi-thread"] }
tonic = { version = "0.12.1", features = ["gzip"] }
tonic-build = "0.12.1"
tonic-reflection = "0.12"
tokio-stream = "0.1.16"
tower = { version = "0.4.13", features = ["timeout"] }
tracing = "0.1.40"
tracing-error = "0.2.0"
tracing-subscriber = { version = "0.3.18", features = ["env-filter", "time"] }
transform-stream = "0.3.0"
<<<<<<< HEAD
url = "2.5.2"
uuid = { version = "1.10.0", features = ["v4", "fast-rng", "macro-diagnostics"] }
=======
log = "0.4.22"
>>>>>>> cef6a583
<|MERGE_RESOLUTION|>--- conflicted
+++ resolved
@@ -1,6 +1,13 @@
 [workspace]
 resolver = "2"
-members = ["rustfs", "ecstore", "e2e_test", "common/common", "common/lock", "common/protos"]
+members = [
+    "rustfs",
+    "ecstore",
+    "e2e_test",
+    "common/common",
+    "common/lock",
+    "common/protos",
+]
 
 [workspace.package]
 edition = "2021"
@@ -60,9 +67,10 @@
 tracing-error = "0.2.0"
 tracing-subscriber = { version = "0.3.18", features = ["env-filter", "time"] }
 transform-stream = "0.3.0"
-<<<<<<< HEAD
 url = "2.5.2"
-uuid = { version = "1.10.0", features = ["v4", "fast-rng", "macro-diagnostics"] }
-=======
-log = "0.4.22"
->>>>>>> cef6a583
+uuid = { version = "1.10.0", features = [
+    "v4",
+    "fast-rng",
+    "macro-diagnostics",
+] }
+log = "0.4.22"