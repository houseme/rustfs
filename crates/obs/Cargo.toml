--- conflicted
+++ resolved
@@ -20,14 +20,8 @@
 rustfs-config = { workspace = true }
 async-trait = { workspace = true }
 chrono = { workspace = true }
-<<<<<<< HEAD
-config = { workspace = true }
-lazy_static = { workspace = true }
-local-ip-address = { workspace = true }
-=======
 flexi_logger = { workspace = true, features = ["trc", "kv"] }
 nu-ansi-term = { workspace = true }
->>>>>>> d3e2c9cb
 nvml-wrapper = { workspace = true, optional = true }
 opentelemetry = { workspace = true }
 opentelemetry-appender-tracing = { workspace = true, features = ["experimental_use_tracing_span_context", "experimental_metadata_attributes"] }
